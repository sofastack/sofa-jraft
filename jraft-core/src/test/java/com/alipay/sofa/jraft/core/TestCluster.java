/*
 * Licensed to the Apache Software Foundation (ASF) under one or more
 * contributor license agreements.  See the NOTICE file distributed with
 * this work for additional information regarding copyright ownership.
 * The ASF licenses this file to You under the Apache License, Version 2.0
 * (the "License"); you may not use this file except in compliance with
 * the License.  You may obtain a copy of the License at
 *
 *     http://www.apache.org/licenses/LICENSE-2.0
 *
 * Unless required by applicable law or agreed to in writing, software
 * distributed under the License is distributed on an "AS IS" BASIS,
 * WITHOUT WARRANTIES OR CONDITIONS OF ANY KIND, either express or implied.
 * See the License for the specific language governing permissions and
 * limitations under the License.
 */
package com.alipay.sofa.jraft.core;

import java.io.File;
import java.io.IOException;
import java.nio.ByteBuffer;
import java.util.ArrayList;
import java.util.List;
import java.util.concurrent.ConcurrentHashMap;
import java.util.concurrent.ConcurrentMap;
import java.util.concurrent.CountDownLatch;
import java.util.concurrent.locks.Lock;
import java.util.concurrent.locks.ReentrantLock;
import java.util.stream.Collectors;

import org.apache.commons.io.FileUtils;

import com.alipay.remoting.rpc.RpcServer;
import com.alipay.sofa.jraft.Node;
import com.alipay.sofa.jraft.RaftGroupService;
import com.alipay.sofa.jraft.conf.Configuration;
import com.alipay.sofa.jraft.entity.PeerId;
import com.alipay.sofa.jraft.option.NodeOptions;
import com.alipay.sofa.jraft.option.RaftOptions;
import com.alipay.sofa.jraft.rpc.RaftRpcServerFactory;
import com.alipay.sofa.jraft.storage.SnapshotThrottle;
import com.alipay.sofa.jraft.util.Endpoint;

/**
 * Test cluster for NodeTest
 * @author boyan (boyan@alibaba-inc.com)
 *
 * 2018-Apr-20 1:41:17 PM
 */
public class TestCluster {
    private final String                                  dataPath;
    private final String                                  name;                                 // groupId
    private final List<PeerId>                            peers;
    private final List<NodeImpl>                          nodes;
    private final List<MockStateMachine>                  fsms;
    private final ConcurrentMap<String, RaftGroupService> serverMap = new ConcurrentHashMap<>();
    private final int                                     electionTimeoutMs;
    private final Lock                                    lock      = new ReentrantLock();

    public List<PeerId> getPeers() {
        return this.peers;
    }

    public TestCluster(String name, String dataPath, List<PeerId> peers) {
        this(name, dataPath, peers, 300);
    }

    public TestCluster(String name, String dataPath, List<PeerId> peers, int electionTimeoutMs) {
        super();
        this.name = name;
        this.dataPath = dataPath;
        this.peers = peers;
        this.nodes = new ArrayList<>(this.peers.size());
        this.fsms = new ArrayList<>(this.peers.size());
        this.electionTimeoutMs = electionTimeoutMs;
    }

    public boolean start(Endpoint addr) throws Exception {
        return this.start(addr, false, 300);
    }

    public boolean start(Endpoint listenAddr, boolean emptyPeers, int snapshotIntervalSecs) throws IOException {
        return this.start(listenAddr, emptyPeers, snapshotIntervalSecs, false);
    }

    public boolean start(Endpoint listenAddr, boolean emptyPeers, int snapshotIntervalSecs, boolean enableMetrics)
                                                                                                                  throws IOException {
<<<<<<< HEAD
        return this.start(listenAddr, emptyPeers, snapshotIntervalSecs, enableMetrics, null);
=======
        return this.start(listenAddr, emptyPeers, snapshotIntervalSecs, enableMetrics, null, null);
>>>>>>> 09fb200d
    }

    public boolean start(Endpoint listenAddr, boolean emptyPeers, int snapshotIntervalSecs, boolean enableMetrics,
                         SnapshotThrottle snapshotThrottle) throws IOException {
<<<<<<< HEAD
=======
        return this.start(listenAddr, emptyPeers, snapshotIntervalSecs, enableMetrics, snapshotThrottle, null);
    }

    public boolean start(Endpoint listenAddr, boolean emptyPeers, int snapshotIntervalSecs, boolean enableMetrics,
                         SnapshotThrottle snapshotThrottle, RaftOptions raftOptions) throws IOException {
>>>>>>> 09fb200d

        if (this.serverMap.get(listenAddr.toString()) != null) {
            return true;
        }

        final NodeOptions nodeOptions = new NodeOptions();
        nodeOptions.setElectionTimeoutMs(this.electionTimeoutMs);
        nodeOptions.setEnableMetrics(enableMetrics);
        nodeOptions.setSnapshotThrottle(snapshotThrottle);
        nodeOptions.setSnapshotIntervalSecs(snapshotIntervalSecs);
<<<<<<< HEAD
=======
        if (raftOptions != null) {
            nodeOptions.setRaftOptions(raftOptions);
        }
>>>>>>> 09fb200d
        final String serverDataPath = this.dataPath + File.separator + listenAddr.toString().replace(':', '_');
        FileUtils.forceMkdir(new File(serverDataPath));
        nodeOptions.setLogUri(serverDataPath + File.separator + "logs");
        nodeOptions.setRaftMetaUri(serverDataPath + File.separator + "meta");
        nodeOptions.setSnapshotUri(serverDataPath + File.separator + "snapshot");
        final MockStateMachine fsm = new MockStateMachine(listenAddr);
        nodeOptions.setFsm(fsm);

        if (!emptyPeers) {
            nodeOptions.setInitialConf(new Configuration(this.peers));
        }

        final RpcServer rpcServer = RaftRpcServerFactory.createRaftRpcServer(listenAddr);
        final RaftGroupService server = new RaftGroupService(this.name, new PeerId(listenAddr, 0), nodeOptions,
            rpcServer);

        lock.lock();
        try {
            if (this.serverMap.put(listenAddr.toString(), server) == null) {
                final Node node = server.start();

                this.fsms.add(fsm);
                this.nodes.add((NodeImpl) node);
                return true;
            }
        } finally {
            lock.unlock();
        }
        return false;
    }

    public List<MockStateMachine> getFsms() {
        lock.lock();
        try {
            return new ArrayList<>(this.fsms);
        } finally {
            lock.unlock();
        }
    }

    public boolean stop(Endpoint listenAddr) throws InterruptedException {
        final Node node = this.removeNode(listenAddr);
        final CountDownLatch latch = new CountDownLatch(1);
        if (node != null) {
            node.shutdown(new ExpectClosure(latch));
            latch.await();
            node.join();
        }
        final RaftGroupService raftGroupService = this.serverMap.remove(listenAddr.toString());
        raftGroupService.shutdown();
        raftGroupService.join();
        return node != null;
    }

    public void stopAll() throws InterruptedException {
        final List<Endpoint> addrs = this.getAllNodes();
        final List<Node> nodes = new ArrayList<>();
        for (final Endpoint addr : addrs) {
            final Node node = removeNode(addr);
            node.shutdown();
            nodes.add(node);
            serverMap.remove(addr.toString()).shutdown();
        }
        for (final Node node : nodes) {
            node.join();
        }
    }

    public void clean(Endpoint listenAddr) throws IOException {
        final String path = this.dataPath + File.separator + listenAddr.toString().replace(':', '_');
        System.out.println("Clean dir:" + path);
        FileUtils.deleteDirectory(new File(path));
    }

    public Node getLeader() {
        lock.lock();
        try {
            for (int i = 0; i < nodes.size(); i++) {
                final NodeImpl node = nodes.get(i);
                if (node.isLeader() && fsms.get(i).getLeaderTerm() == node.getCurrentTerm()) {
                    return node;
                }
            }
            return null;
        } finally {
            lock.unlock();
        }
    }

    public MockStateMachine getLeaderFsm() {
        final Node leader = getLeader();
        if (leader != null) {
            return (MockStateMachine) leader.getOptions().getFsm();
        }
        return null;
    }

    public void waitLeader() throws InterruptedException {
        while (true) {
            final Node node = getLeader();
            if (node != null) {
                return;
            } else {
                Thread.sleep(10);
            }
        }
    }

    public List<Node> getFollowers() {
        final List<Node> ret = new ArrayList<>();
        lock.lock();
        try {
            for (final NodeImpl node : this.nodes) {
                if (!node.isLeader()) {
                    ret.add(node);
                }
            }
        } finally {
            lock.unlock();
        }
        return ret;
    }

    /**
     * Ensure all peers leader is expectAddr
     * @param expectAddr expected address
     * @throws InterruptedException if interrupted
     */
    public void ensureLeader(Endpoint expectAddr) throws InterruptedException {
        while (true) {
            lock.lock();
            for (final Node node : this.nodes) {
                final PeerId leaderId = node.getLeaderId();
                if (!leaderId.getEndpoint().equals(expectAddr)) {
                    lock.unlock();
                    Thread.sleep(10);
                    continue;
                }
            }
            // all is ready
            lock.unlock();
            return;
        }
    }

    public List<NodeImpl> getNodes() {
        lock.lock();
        try {
            return new ArrayList<>(this.nodes);
        } finally {
            lock.unlock();
        }
    }

    public List<Endpoint> getAllNodes() {
        lock.lock();
        try {
            return this.nodes.stream().map(node -> node.getNodeId().getPeerId().getEndpoint())
                    .collect(Collectors.toList());
        } finally {
            lock.unlock();
        }
    }

    public Node removeNode(Endpoint addr) {
        Node ret = null;
        lock.lock();
        try {
            for (int i = 0; i < nodes.size(); i++) {
                if (nodes.get(i).getNodeId().getPeerId().getEndpoint().equals(addr)) {
                    ret = nodes.remove(i);
                    fsms.remove(i);
                    break;
                }
            }
        } finally {
            lock.unlock();
        }
        return ret;
    }

    public boolean ensureSame() throws InterruptedException {
        return this.ensureSame(-1);
    }

    /**
     * Ensure all logs is the same in all nodes.
     * @param waitTimes
     * @return
     * @throws InterruptedException
     */
    public boolean ensureSame(int waitTimes) throws InterruptedException {
        lock.lock();
        if (fsms.size() <= 1) {
            lock.unlock();
            return true;
        }
        try {
            int nround = 0;
            final MockStateMachine first = fsms.get(0);
            CHECK: while (true) {
                first.lock();
                if (first.getLogs().isEmpty()) {
                    first.unlock();
                    Thread.sleep(10);
                    nround++;
                    if (waitTimes > 0 && nround > waitTimes) {
                        return false;
                    }
                    continue CHECK;
                }

                for (int i = 1; i < fsms.size(); i++) {
                    final MockStateMachine fsm = fsms.get(i);
                    fsm.lock();
                    if (fsm.getLogs().size() != first.getLogs().size()) {
                        fsm.unlock();
                        first.unlock();
                        Thread.sleep(10);
                        nround++;
                        if (waitTimes > 0 && nround > waitTimes) {
                            return false;
                        }
                        continue CHECK;
                    }

                    for (int j = 0; j < first.getLogs().size(); j++) {
                        final ByteBuffer firstData = first.getLogs().get(j);
                        final ByteBuffer fsmData = fsm.getLogs().get(j);
                        if (!firstData.equals(fsmData)) {
                            fsm.unlock();
                            first.unlock();
                            Thread.sleep(10);
                            nround++;
                            if (waitTimes > 0 && nround > waitTimes) {
                                return false;
                            }
                            continue CHECK;
                        }
                    }
                    fsm.unlock();
                }
                first.unlock();
                break;
            }
            return true;
        } finally {
            lock.unlock();
        }
    }
}<|MERGE_RESOLUTION|>--- conflicted
+++ resolved
@@ -85,23 +85,16 @@
 
     public boolean start(Endpoint listenAddr, boolean emptyPeers, int snapshotIntervalSecs, boolean enableMetrics)
                                                                                                                   throws IOException {
-<<<<<<< HEAD
-        return this.start(listenAddr, emptyPeers, snapshotIntervalSecs, enableMetrics, null);
-=======
         return this.start(listenAddr, emptyPeers, snapshotIntervalSecs, enableMetrics, null, null);
->>>>>>> 09fb200d
     }
 
     public boolean start(Endpoint listenAddr, boolean emptyPeers, int snapshotIntervalSecs, boolean enableMetrics,
                          SnapshotThrottle snapshotThrottle) throws IOException {
-<<<<<<< HEAD
-=======
         return this.start(listenAddr, emptyPeers, snapshotIntervalSecs, enableMetrics, snapshotThrottle, null);
     }
 
     public boolean start(Endpoint listenAddr, boolean emptyPeers, int snapshotIntervalSecs, boolean enableMetrics,
                          SnapshotThrottle snapshotThrottle, RaftOptions raftOptions) throws IOException {
->>>>>>> 09fb200d
 
         if (this.serverMap.get(listenAddr.toString()) != null) {
             return true;
@@ -112,12 +105,9 @@
         nodeOptions.setEnableMetrics(enableMetrics);
         nodeOptions.setSnapshotThrottle(snapshotThrottle);
         nodeOptions.setSnapshotIntervalSecs(snapshotIntervalSecs);
-<<<<<<< HEAD
-=======
         if (raftOptions != null) {
             nodeOptions.setRaftOptions(raftOptions);
         }
->>>>>>> 09fb200d
         final String serverDataPath = this.dataPath + File.separator + listenAddr.toString().replace(':', '_');
         FileUtils.forceMkdir(new File(serverDataPath));
         nodeOptions.setLogUri(serverDataPath + File.separator + "logs");
