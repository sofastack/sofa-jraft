/*
 * Licensed to the Apache Software Foundation (ASF) under one or more
 * contributor license agreements.  See the NOTICE file distributed with
 * this work for additional information regarding copyright ownership.
 * The ASF licenses this file to You under the Apache License, Version 2.0
 * (the "License"); you may not use this file except in compliance with
 * the License.  You may obtain a copy of the License at
 *
 *     http://www.apache.org/licenses/LICENSE-2.0
 *
 * Unless required by applicable law or agreed to in writing, software
 * distributed under the License is distributed on an "AS IS" BASIS,
 * WITHOUT WARRANTIES OR CONDITIONS OF ANY KIND, either express or implied.
 * See the License for the specific language governing permissions and
 * limitations under the License.
 */
package com.alipay.sofa.jraft.core;

import java.nio.ByteBuffer;
import java.util.ArrayList;
import java.util.Collection;
import java.util.HashSet;
import java.util.LinkedHashSet;
import java.util.List;
import java.util.Set;
import java.util.concurrent.CopyOnWriteArrayList;
import java.util.concurrent.CountDownLatch;
import java.util.concurrent.ScheduledFuture;
import java.util.concurrent.ThreadLocalRandom;
import java.util.concurrent.TimeUnit;
import java.util.concurrent.atomic.AtomicInteger;
import java.util.concurrent.locks.Lock;
import java.util.concurrent.locks.ReadWriteLock;
import java.util.stream.Collectors;

import org.apache.commons.lang.StringUtils;
import org.slf4j.Logger;
import org.slf4j.LoggerFactory;

import com.alipay.sofa.jraft.Closure;
import com.alipay.sofa.jraft.FSMCaller;
import com.alipay.sofa.jraft.JRaftServiceFactory;
import com.alipay.sofa.jraft.JRaftUtils;
import com.alipay.sofa.jraft.Node;
import com.alipay.sofa.jraft.NodeManager;
import com.alipay.sofa.jraft.ReadOnlyService;
import com.alipay.sofa.jraft.ReplicatorGroup;
import com.alipay.sofa.jraft.Status;
import com.alipay.sofa.jraft.closure.CatchUpClosure;
import com.alipay.sofa.jraft.closure.ClosureQueue;
import com.alipay.sofa.jraft.closure.ClosureQueueImpl;
import com.alipay.sofa.jraft.closure.ReadIndexClosure;
import com.alipay.sofa.jraft.closure.SynchronizedClosure;
import com.alipay.sofa.jraft.conf.Configuration;
import com.alipay.sofa.jraft.conf.ConfigurationEntry;
import com.alipay.sofa.jraft.conf.ConfigurationManager;
import com.alipay.sofa.jraft.entity.Ballot;
import com.alipay.sofa.jraft.entity.EnumOutter;
import com.alipay.sofa.jraft.entity.LeaderChangeContext;
import com.alipay.sofa.jraft.entity.LogEntry;
import com.alipay.sofa.jraft.entity.LogId;
import com.alipay.sofa.jraft.entity.NodeId;
import com.alipay.sofa.jraft.entity.PeerId;
import com.alipay.sofa.jraft.entity.RaftOutter;
import com.alipay.sofa.jraft.entity.Task;
import com.alipay.sofa.jraft.entity.UserLog;
import com.alipay.sofa.jraft.error.LogIndexOutOfBoundsException;
import com.alipay.sofa.jraft.error.LogNotFoundException;
import com.alipay.sofa.jraft.error.RaftError;
import com.alipay.sofa.jraft.error.RaftException;
import com.alipay.sofa.jraft.option.BallotBoxOptions;
import com.alipay.sofa.jraft.option.BootstrapOptions;
import com.alipay.sofa.jraft.option.FSMCallerOptions;
import com.alipay.sofa.jraft.option.LogManagerOptions;
import com.alipay.sofa.jraft.option.NodeOptions;
import com.alipay.sofa.jraft.option.RaftMetaStorageOptions;
import com.alipay.sofa.jraft.option.RaftOptions;
import com.alipay.sofa.jraft.option.ReadOnlyOption;
import com.alipay.sofa.jraft.option.ReadOnlyServiceOptions;
import com.alipay.sofa.jraft.option.ReplicatorGroupOptions;
import com.alipay.sofa.jraft.option.SnapshotExecutorOptions;
import com.alipay.sofa.jraft.rpc.RaftClientService;
import com.alipay.sofa.jraft.rpc.RaftServerService;
import com.alipay.sofa.jraft.rpc.RpcRequestClosure;
import com.alipay.sofa.jraft.rpc.RpcRequests.AppendEntriesRequest;
import com.alipay.sofa.jraft.rpc.RpcRequests.AppendEntriesResponse;
import com.alipay.sofa.jraft.rpc.RpcRequests.InstallSnapshotRequest;
import com.alipay.sofa.jraft.rpc.RpcRequests.InstallSnapshotResponse;
import com.alipay.sofa.jraft.rpc.RpcRequests.ReadIndexRequest;
import com.alipay.sofa.jraft.rpc.RpcRequests.ReadIndexResponse;
import com.alipay.sofa.jraft.rpc.RpcRequests.RequestVoteRequest;
import com.alipay.sofa.jraft.rpc.RpcRequests.RequestVoteResponse;
import com.alipay.sofa.jraft.rpc.RpcRequests.TimeoutNowRequest;
import com.alipay.sofa.jraft.rpc.RpcRequests.TimeoutNowResponse;
import com.alipay.sofa.jraft.rpc.RpcResponseClosure;
import com.alipay.sofa.jraft.rpc.RpcResponseClosureAdapter;
import com.alipay.sofa.jraft.rpc.impl.core.DefaultRaftClientService;
import com.alipay.sofa.jraft.storage.LogManager;
import com.alipay.sofa.jraft.storage.LogStorage;
import com.alipay.sofa.jraft.storage.RaftMetaStorage;
import com.alipay.sofa.jraft.storage.SnapshotExecutor;
import com.alipay.sofa.jraft.storage.impl.LogManagerImpl;
import com.alipay.sofa.jraft.storage.snapshot.SnapshotExecutorImpl;
import com.alipay.sofa.jraft.util.Describer;
import com.alipay.sofa.jraft.util.DisruptorBuilder;
import com.alipay.sofa.jraft.util.DisruptorMetricSet;
import com.alipay.sofa.jraft.util.JRaftServiceLoader;
import com.alipay.sofa.jraft.util.JRaftSignalHandler;
import com.alipay.sofa.jraft.util.LogExceptionHandler;
import com.alipay.sofa.jraft.util.NamedThreadFactory;
import com.alipay.sofa.jraft.util.OnlyForTest;
import com.alipay.sofa.jraft.util.Platform;
import com.alipay.sofa.jraft.util.RepeatedTimer;
import com.alipay.sofa.jraft.util.Requires;
import com.alipay.sofa.jraft.util.RpcFactoryHelper;
import com.alipay.sofa.jraft.util.SignalHelper;
import com.alipay.sofa.jraft.util.SystemPropertyUtil;
import com.alipay.sofa.jraft.util.ThreadHelper;
import com.alipay.sofa.jraft.util.ThreadId;
import com.alipay.sofa.jraft.util.Utils;
import com.alipay.sofa.jraft.util.concurrent.LongHeldDetectingReadWriteLock;
import com.alipay.sofa.jraft.util.timer.RaftTimerFactory;
import com.google.protobuf.Message;
import com.lmax.disruptor.BlockingWaitStrategy;
import com.lmax.disruptor.EventFactory;
import com.lmax.disruptor.EventHandler;
import com.lmax.disruptor.EventTranslator;
import com.lmax.disruptor.RingBuffer;
import com.lmax.disruptor.dsl.Disruptor;
import com.lmax.disruptor.dsl.ProducerType;

/**
 * The raft replica node implementation.
 *
 * @author boyan (boyan@alibaba-inc.com)
 *
 * 2018-Apr-03 4:26:51 PM
 */
public class NodeImpl implements Node, RaftServerService {

    private static final Logger                                            LOG                      = LoggerFactory
                                                                                                        .getLogger(NodeImpl.class);

    static {
        try {
            if (SignalHelper.supportSignal()) {
                // TODO support windows signal
                if (!Platform.isWindows()) {
                    final List<JRaftSignalHandler> handlers = JRaftServiceLoader.load(JRaftSignalHandler.class) //
                        .sort();
                    SignalHelper.addSignal(SignalHelper.SIG_USR2, handlers);
                }
            }
        } catch (final Throwable t) {
            LOG.error("Fail to add signal.", t);
        }
    }

    public final static RaftTimerFactory                                   TIMER_FACTORY            = JRaftUtils
                                                                                                        .raftTimerFactory();

    // Max retry times when applying tasks.
    private static final int                                               MAX_APPLY_RETRY_TIMES    = 3;

    public static final AtomicInteger                                      GLOBAL_NUM_NODES         = new AtomicInteger(
                                                                                                        0);

    /** Internal states */
    private final ReadWriteLock                                            readWriteLock            = new NodeReadWriteLock(
                                                                                                        this);
    protected final Lock                                                   writeLock                = this.readWriteLock
                                                                                                        .writeLock();
    protected final Lock                                                   readLock                 = this.readWriteLock
                                                                                                        .readLock();
    private volatile State                                                 state;
    private volatile CountDownLatch                                        shutdownLatch;
    private long                                                           currTerm;
    private volatile long                                                  lastLeaderTimestamp;
    private PeerId                                                         leaderId                 = new PeerId();
    private PeerId                                                         votedId;
    private final Ballot                                                   voteCtx                  = new Ballot();
    private final Ballot                                                   prevVoteCtx              = new Ballot();
    private ConfigurationEntry                                             conf;
    private StopTransferArg                                                stopTransferArg;
    /** Raft group and node options and identifier */
    private final String                                                   groupId;
    private NodeOptions                                                    options;
    private RaftOptions                                                    raftOptions;
    private final PeerId                                                   serverId;
    /** Other services */
    private final ConfigurationCtx                                         confCtx;
    private LogStorage                                                     logStorage;
    private RaftMetaStorage                                                metaStorage;
    private ClosureQueue                                                   closureQueue;
    private ConfigurationManager                                           configManager;
    private LogManager                                                     logManager;
    private FSMCaller                                                      fsmCaller;
    private BallotBox                                                      ballotBox;
    private SnapshotExecutor                                               snapshotExecutor;
    private ReplicatorGroup                                                replicatorGroup;
    private final List<Closure>                                            shutdownContinuations    = new ArrayList<>();
    private RaftClientService                                              rpcService;
    private ReadOnlyService                                                readOnlyService;
    /** Timers */
    private Scheduler                                                      timerManager;
    private RepeatedTimer                                                  electionTimer;
    private RepeatedTimer                                                  voteTimer;
    private RepeatedTimer                                                  stepDownTimer;
    private RepeatedTimer                                                  snapshotTimer;
    private ScheduledFuture<?>                                             transferTimer;
    private ThreadId                                                       wakingCandidate;
    /** Disruptor to run node service */
    private Disruptor<LogEntryAndClosure>                                  applyDisruptor;
    private RingBuffer<LogEntryAndClosure>                                 applyQueue;

    /** Metrics */
    private NodeMetrics                                                    metrics;

    private NodeId                                                         nodeId;
    private JRaftServiceFactory                                            serviceFactory;

    /** ReplicatorStateListeners */
    private final CopyOnWriteArrayList<Replicator.ReplicatorStateListener> replicatorStateListeners = new CopyOnWriteArrayList<>();
    /** Node's target leader election priority value */
    private volatile int                                                   targetPriority;
    /** The number of elections time out for current node */
    private volatile int                                                   electionTimeoutCounter;

    private static class NodeReadWriteLock extends LongHeldDetectingReadWriteLock {

        static final long  MAX_BLOCKING_MS_TO_REPORT = SystemPropertyUtil.getLong(
                                                         "jraft.node.detecting.lock.max_blocking_ms_to_report", -1);

        private final Node node;

        public NodeReadWriteLock(final Node node) {
            super(MAX_BLOCKING_MS_TO_REPORT, TimeUnit.MILLISECONDS);
            this.node = node;
        }

        @Override
        public void report(final AcquireMode acquireMode, final Thread heldThread,
                           final Collection<Thread> queuedThreads, final long blockedNanos) {
            final long blockedMs = TimeUnit.NANOSECONDS.toMillis(blockedNanos);
            LOG.warn(
                "Raft-Node-Lock report: currentThread={}, acquireMode={}, heldThread={}, queuedThreads={}, blockedMs={}.",
                Thread.currentThread(), acquireMode, heldThread, queuedThreads, blockedMs);

            final NodeMetrics metrics = this.node.getNodeMetrics();
            if (metrics != null) {
                metrics.recordLatency("node-lock-blocked", blockedMs);
            }
        }
    }

    /**
     * Node service event.
     *
     * @author boyan (boyan@alibaba-inc.com)
     *
     * 2018-Apr-03 4:29:55 PM
     */
    private static class LogEntryAndClosure {
        LogEntry       entry;
        Closure        done;
        long           expectedTerm;
        CountDownLatch shutdownLatch;

        public void reset() {
            this.entry = null;
            this.done = null;
            this.expectedTerm = 0;
            this.shutdownLatch = null;
        }
    }

    private static class LogEntryAndClosureFactory implements EventFactory<LogEntryAndClosure> {

        @Override
        public LogEntryAndClosure newInstance() {
            return new LogEntryAndClosure();
        }
    }

    /**
     * Event handler.
     *
     * @author boyan (boyan@alibaba-inc.com)
     *
     * 2018-Apr-03 4:30:07 PM
     */
    private class LogEntryAndClosureHandler implements EventHandler<LogEntryAndClosure> {
        // task list for batch
        private final List<LogEntryAndClosure> tasks = new ArrayList<>(NodeImpl.this.raftOptions.getApplyBatch());

        @Override
        public void onEvent(final LogEntryAndClosure event, final long sequence, final boolean endOfBatch)
                                                                                                          throws Exception {
            if (event.shutdownLatch != null) {
                if (!this.tasks.isEmpty()) {
                    executeApplyingTasks(this.tasks);
                    reset();
                }
                final int num = GLOBAL_NUM_NODES.decrementAndGet();
                LOG.info("The number of active nodes decrement to {}.", num);
                event.shutdownLatch.countDown();
                return;
            }

            this.tasks.add(event);
            if (this.tasks.size() >= NodeImpl.this.raftOptions.getApplyBatch() || endOfBatch) {
                executeApplyingTasks(this.tasks);
                reset();
            }
        }

        private void reset() {
            for (final LogEntryAndClosure task : this.tasks) {
                task.reset();
            }
            this.tasks.clear();
        }
    }

    /**
     * Configuration commit context.
     *
     * @author boyan (boyan@alibaba-inc.com)
     *
     * 2018-Apr-03 4:29:38 PM
     */
    private static class ConfigurationCtx {
        enum Stage {
            STAGE_NONE, // none stage
            STAGE_CATCHING_UP, // the node is catching-up
            STAGE_JOINT, // joint stage
            STAGE_STABLE // stable stage
        }

        final NodeImpl node;
        Stage          stage;
        // Peers change times
        int            nchanges;
        long           version;
        // peers
        List<PeerId>   newPeers    = new ArrayList<>();
        List<PeerId>   oldPeers    = new ArrayList<>();
        List<PeerId>   addingPeers = new ArrayList<>();
        // learners
        List<PeerId>   newLearners = new ArrayList<>();
        List<PeerId>   oldLearners = new ArrayList<>();
        Closure        done;

        public ConfigurationCtx(final NodeImpl node) {
            super();
            this.node = node;
            this.stage = Stage.STAGE_NONE;
            this.version = 0;
            this.done = null;
        }

        /**
         * Start change configuration.
         */
        void start(final Configuration oldConf, final Configuration newConf, final Closure done) {
            if (isBusy()) {
                if (done != null) {
                    Utils.runClosureInThread(done, new Status(RaftError.EBUSY, "Already in busy stage."));
                }
                throw new IllegalStateException("Busy stage");
            }
            if (this.done != null) {
                if (done != null) {
                    Utils.runClosureInThread(done, new Status(RaftError.EINVAL, "Already have done closure."));
                }
                throw new IllegalArgumentException("Already have done closure");
            }
            this.done = done;
            this.stage = Stage.STAGE_CATCHING_UP;
            this.oldPeers = oldConf.listPeers();
            this.newPeers = newConf.listPeers();
            this.oldLearners = oldConf.listLearners();
            this.newLearners = newConf.listLearners();
            final Configuration adding = new Configuration();
            final Configuration removing = new Configuration();
            newConf.diff(oldConf, adding, removing);
            this.nchanges = adding.size() + removing.size();

            addNewLearners();
            if (adding.isEmpty()) {
                nextStage();
                return;
            }
            addNewPeers(adding);
        }

        private void addNewPeers(final Configuration adding) {
            this.addingPeers = adding.listPeers();
            LOG.info("Adding peers: {}.", this.addingPeers);
            for (final PeerId newPeer : this.addingPeers) {
                if (!this.node.replicatorGroup.addReplicator(newPeer)) {
                    LOG.error("Node {} start the replicator failed, peer={}.", this.node.getNodeId(), newPeer);
                    onCaughtUp(this.version, newPeer, false);
                    return;
                }
                final OnCaughtUp caughtUp = new OnCaughtUp(this.node, this.node.currTerm, newPeer, this.version);
                final long dueTime = Utils.nowMs() + this.node.options.getElectionTimeoutMs();
                if (!this.node.replicatorGroup.waitCaughtUp(newPeer, this.node.options.getCatchupMargin(), dueTime,
                    caughtUp)) {
                    LOG.error("Node {} waitCaughtUp, peer={}.", this.node.getNodeId(), newPeer);
                    onCaughtUp(this.version, newPeer, false);
                    return;
                }
            }
        }

        private void addNewLearners() {
            final Set<PeerId> addingLearners = new HashSet<>(this.newLearners);
            addingLearners.removeAll(this.oldLearners);
            LOG.info("Adding learners: {}.", this.addingPeers);
            for (final PeerId newLearner : addingLearners) {
                if (!this.node.replicatorGroup.addReplicator(newLearner, ReplicatorType.Learner)) {
                    LOG.error("Node {} start the learner replicator failed, peer={}.", this.node.getNodeId(),
                        newLearner);
                }
            }
        }

        void onCaughtUp(final long version, final PeerId peer, final boolean success) {
            if (version != this.version) {
                LOG.warn("Ignore onCaughtUp message, mismatch configuration context version, expect {}, but is {}.",
                    this.version, version);
                return;
            }
            Requires.requireTrue(this.stage == Stage.STAGE_CATCHING_UP, "Stage is not in STAGE_CATCHING_UP");
            if (success) {
                this.addingPeers.remove(peer);
                if (this.addingPeers.isEmpty()) {
                    nextStage();
                    return;
                }
                return;
            }
            LOG.warn("Node {} fail to catch up peer {} when trying to change peers from {} to {}.",
                this.node.getNodeId(), peer, this.oldPeers, this.newPeers);
            reset(new Status(RaftError.ECATCHUP, "Peer %s failed to catch up.", peer));
        }

        void reset() {
            reset(null);
        }

        void reset(final Status st) {
            if (st != null && st.isOk()) {
                this.node.stopReplicator(this.newPeers, this.oldPeers);
                this.node.stopReplicator(this.newLearners, this.oldLearners);
            } else {
                this.node.stopReplicator(this.oldPeers, this.newPeers);
                this.node.stopReplicator(this.oldLearners, this.newLearners);
            }
            clearPeers();
            clearLearners();

            this.version++;
            this.stage = Stage.STAGE_NONE;
            this.nchanges = 0;
            if (this.done != null) {
                Utils.runClosureInThread(this.done, st != null ? st : new Status(RaftError.EPERM,
                    "Leader stepped down."));
                this.done = null;
            }
        }

        private void clearLearners() {
            this.newLearners.clear();
            this.oldLearners.clear();
        }

        private void clearPeers() {
            this.newPeers.clear();
            this.oldPeers.clear();
            this.addingPeers.clear();
        }

        /**
         * Invoked when this node becomes the leader, write a configuration change log as the first log.
         */
        void flush(final Configuration conf, final Configuration oldConf) {
            Requires.requireTrue(!isBusy(), "Flush when busy");
            this.newPeers = conf.listPeers();
            this.newLearners = conf.listLearners();
            if (oldConf == null || oldConf.isEmpty()) {
                this.stage = Stage.STAGE_STABLE;
                this.oldPeers = this.newPeers;
                this.oldLearners = this.newLearners;
            } else {
                this.stage = Stage.STAGE_JOINT;
                this.oldPeers = oldConf.listPeers();
                this.oldLearners = oldConf.listLearners();
            }
            this.node.unsafeApplyConfiguration(conf, oldConf == null || oldConf.isEmpty() ? null : oldConf, true);
        }

        void nextStage() {
            Requires.requireTrue(isBusy(), "Not in busy stage");
            switch (this.stage) {
                case STAGE_CATCHING_UP:
                    if (this.nchanges > 0) {
                        this.stage = Stage.STAGE_JOINT;
                        this.node.unsafeApplyConfiguration(new Configuration(this.newPeers, this.newLearners),
                            new Configuration(this.oldPeers), false);
                        return;
                    }
                case STAGE_JOINT:
                    this.stage = Stage.STAGE_STABLE;
                    this.node.unsafeApplyConfiguration(new Configuration(this.newPeers, this.newLearners), null, false);
                    break;
                case STAGE_STABLE:
                    final boolean shouldStepDown = !this.newPeers.contains(this.node.serverId);
                    reset(new Status());
                    if (shouldStepDown) {
                        this.node.stepDown(this.node.currTerm, true, new Status(RaftError.ELEADERREMOVED,
                            "This node was removed."));
                    }
                    break;
                case STAGE_NONE:
                    // noinspection ConstantConditions
                    Requires.requireTrue(false, "Can't reach here");
                    break;
            }
        }

        boolean isBusy() {
            return this.stage != Stage.STAGE_NONE;
        }
    }

    public NodeImpl() {
        this(null, null);
    }

    public NodeImpl(final String groupId, final PeerId serverId) {
        super();
        if (groupId != null) {
            Utils.verifyGroupId(groupId);
        }
        this.groupId = groupId;
        this.serverId = serverId != null ? serverId.copy() : null;
        this.state = State.STATE_UNINITIALIZED;
        this.currTerm = 0;
        updateLastLeaderTimestamp(Utils.monotonicMs());
        this.confCtx = new ConfigurationCtx(this);
        this.wakingCandidate = null;
        final int num = GLOBAL_NUM_NODES.incrementAndGet();
        LOG.info("The number of active nodes increment to {}.", num);
    }

    private boolean initSnapshotStorage() {
        if (StringUtils.isEmpty(this.options.getSnapshotUri())) {
            LOG.warn("Do not set snapshot uri, ignore initSnapshotStorage.");
            return true;
        }
        this.snapshotExecutor = new SnapshotExecutorImpl();
        final SnapshotExecutorOptions opts = new SnapshotExecutorOptions();
        opts.setUri(this.options.getSnapshotUri());
        opts.setFsmCaller(this.fsmCaller);
        opts.setNode(this);
        opts.setLogManager(this.logManager);
        opts.setAddr(this.serverId != null ? this.serverId.getEndpoint() : null);
        opts.setInitTerm(this.currTerm);
        opts.setFilterBeforeCopyRemote(this.options.isFilterBeforeCopyRemote());
        // get snapshot throttle
        opts.setSnapshotThrottle(this.options.getSnapshotThrottle());
        return this.snapshotExecutor.init(opts);
    }

    private boolean initLogStorage() {
        Requires.requireNonNull(this.fsmCaller, "Null fsm caller");
        this.logStorage = this.serviceFactory.createLogStorage(this.options.getLogUri(), this.raftOptions);
        this.logManager = new LogManagerImpl();
        final LogManagerOptions opts = new LogManagerOptions();
        opts.setLogEntryCodecFactory(this.serviceFactory.createLogEntryCodecFactory());
        opts.setLogStorage(this.logStorage);
        opts.setConfigurationManager(this.configManager);
        opts.setFsmCaller(this.fsmCaller);
        opts.setNodeMetrics(this.metrics);
        opts.setDisruptorBufferSize(this.raftOptions.getDisruptorBufferSize());
        opts.setRaftOptions(this.raftOptions);
        return this.logManager.init(opts);
    }

    private boolean initMetaStorage() {
        this.metaStorage = this.serviceFactory.createRaftMetaStorage(this.options.getRaftMetaUri(), this.raftOptions);
        RaftMetaStorageOptions opts = new RaftMetaStorageOptions();
        opts.setNode(this);
        if (!this.metaStorage.init(opts)) {
            LOG.error("Node {} init meta storage failed, uri={}.", this.serverId, this.options.getRaftMetaUri());
            return false;
        }
        this.currTerm = this.metaStorage.getTerm();
        this.votedId = this.metaStorage.getVotedFor().copy();
        return true;
    }

    private void handleSnapshotTimeout() {
        this.writeLock.lock();
        try {
            if (!this.state.isActive()) {
                return;
            }
        } finally {
            this.writeLock.unlock();
        }
        // do_snapshot in another thread to avoid blocking the timer thread.
        Utils.runInThread(() -> doSnapshot(null));
    }

    private void handleElectionTimeout() {
        boolean doUnlock = true;
        this.writeLock.lock();
        try {
            if (this.state != State.STATE_FOLLOWER) {
                return;
            }
            if (isCurrentLeaderValid()) {
                return;
            }
            resetLeaderId(PeerId.emptyPeer(), new Status(RaftError.ERAFTTIMEDOUT, "Lost connection from leader %s.",
                this.leaderId));

            // Judge whether to launch a election.
            if (!allowLaunchElection()) {
                return;
            }

            doUnlock = false;
            preVote();

        } finally {
            if (doUnlock) {
                this.writeLock.unlock();
            }
        }
    }

    /**
     * Whether to allow for launching election or not by comparing node's priority with target
     * priority. And at the same time, if next leader is not elected until next election
     * timeout, it decays its local target priority exponentially.
     *
     * @return Whether current node will launch election or not.
     */
    @SuppressWarnings("NonAtomicOperationOnVolatileField")
    private boolean allowLaunchElection() {

        // Priority 0 is a special value so that a node will never participate in election.
        if (this.serverId.isPriorityNotElected()) {
            LOG.warn("Node {} will never participate in election, because it's priority={}.", getNodeId(),
                this.serverId.getPriority());
            return false;
        }

        // If this nodes disable priority election, then it can make a election.
        if (this.serverId.isPriorityDisabled()) {
            return true;
        }

        // If current node's priority < target_priority, it does not initiate leader,
        // election and waits for the next election timeout.
        if (this.serverId.getPriority() < this.targetPriority) {
            this.electionTimeoutCounter++;

            // If next leader is not elected until next election timeout, it
            // decays its local target priority exponentially.
            if (this.electionTimeoutCounter > 1) {
                decayTargetPriority();
                this.electionTimeoutCounter = 0;
            }

            if (this.electionTimeoutCounter == 1) {
                LOG.debug("Node {} does not initiate leader election and waits for the next election timeout.",
                    getNodeId());
                return false;
            }
        }

        return this.serverId.getPriority() >= this.targetPriority;
    }

    /**
     * Decay targetPriority value based on gap value.
     */
    @SuppressWarnings("NonAtomicOperationOnVolatileField")
    private void decayTargetPriority() {
        // Default Gap value should be bigger than 10.
        final int decayPriorityGap = Math.max(this.options.getDecayPriorityGap(), 10);
        final int gap = Math.max(decayPriorityGap, (this.targetPriority / 5));

        final int prevTargetPriority = this.targetPriority;
        this.targetPriority = Math.max(ElectionPriority.MinValue, (this.targetPriority - gap));
        LOG.info("Node {} priority decay, from: {}, to: {}.", getNodeId(), prevTargetPriority, this.targetPriority);
    }

    /**
     * Check and set configuration for node.At the same time, if configuration is changed,
     * then compute and update the target priority value.
     *
     * @param inLock whether the writeLock has already been locked in other place.
     *
     */
    private void checkAndSetConfiguration(final boolean inLock) {
        if (!inLock) {
            this.writeLock.lock();
        }
        try {
            final ConfigurationEntry prevConf = this.conf;
            this.conf = this.logManager.checkAndSetConfiguration(prevConf);

            if (this.conf != prevConf) {
                // Update target priority value
                final int prevTargetPriority = this.targetPriority;
                this.targetPriority = getMaxPriorityOfNodes(this.conf.getConf().getPeers());
                if (prevTargetPriority != this.targetPriority) {
                    LOG.info("Node {} target priority value has changed from: {}, to: {}.", getNodeId(),
                        prevTargetPriority, this.targetPriority);
                }
                this.electionTimeoutCounter = 0;
            }
        } finally {
            if (!inLock) {
                this.writeLock.unlock();
            }
        }
    }

    /**
     * Get max priority value for all nodes in the same Raft group, and update current node's target priority value.
     *
     * @param peerIds peer nodes in the same Raft group
     *
     */
    private int getMaxPriorityOfNodes(final List<PeerId> peerIds) {
        Requires.requireNonNull(peerIds, "Null peer list");

        int maxPriority = Integer.MIN_VALUE;
        for (final PeerId peerId : peerIds) {
            final int priorityVal = peerId.getPriority();
            maxPriority = Math.max(priorityVal, maxPriority);
        }

        return maxPriority;
    }

    private boolean initFSMCaller(final LogId bootstrapId) {
        if (this.fsmCaller == null) {
            LOG.error("Fail to init fsm caller, null instance, bootstrapId={}.", bootstrapId);
            return false;
        }
        this.closureQueue = new ClosureQueueImpl();
        final FSMCallerOptions opts = new FSMCallerOptions();
        opts.setAfterShutdown(status -> afterShutdown());
        opts.setLogManager(this.logManager);
        opts.setFsm(this.options.getFsm());
        opts.setClosureQueue(this.closureQueue);
        opts.setNode(this);
        opts.setBootstrapId(bootstrapId);
        opts.setDisruptorBufferSize(this.raftOptions.getDisruptorBufferSize());
        return this.fsmCaller.init(opts);
    }

    private static class BootstrapStableClosure extends LogManager.StableClosure {

        private final SynchronizedClosure done = new SynchronizedClosure();

        public BootstrapStableClosure() {
            super(null);
        }

        public Status await() throws InterruptedException {
            return this.done.await();
        }

        @Override
        public void run(final Status status) {
            this.done.run(status);
        }
    }

    public boolean bootstrap(final BootstrapOptions opts) throws InterruptedException {
        if (opts.getLastLogIndex() > 0 && (opts.getGroupConf().isEmpty() || opts.getFsm() == null)) {
            LOG.error("Invalid arguments for bootstrap, groupConf={}, fsm={}, lastLogIndex={}.", opts.getGroupConf(),
                opts.getFsm(), opts.getLastLogIndex());
            return false;
        }
        if (opts.getGroupConf().isEmpty()) {
            LOG.error("Bootstrapping an empty node makes no sense.");
            return false;
        }
        Requires.requireNonNull(opts.getServiceFactory(), "Null jraft service factory");
        this.serviceFactory = opts.getServiceFactory();
        // Term is not an option since changing it is very dangerous
        final long bootstrapLogTerm = opts.getLastLogIndex() > 0 ? 1 : 0;
        final LogId bootstrapId = new LogId(opts.getLastLogIndex(), bootstrapLogTerm);
        this.options = new NodeOptions();
        this.raftOptions = this.options.getRaftOptions();
        this.metrics = new NodeMetrics(opts.isEnableMetrics());
        this.options.setFsm(opts.getFsm());
        this.options.setLogUri(opts.getLogUri());
        this.options.setRaftMetaUri(opts.getRaftMetaUri());
        this.options.setSnapshotUri(opts.getSnapshotUri());

        this.configManager = new ConfigurationManager();
        // Create fsmCaller at first as logManager needs it to report error
        this.fsmCaller = new FSMCallerImpl();

        if (!initLogStorage()) {
            LOG.error("Fail to init log storage.");
            return false;
        }
        if (!initMetaStorage()) {
            LOG.error("Fail to init meta storage.");
            return false;
        }
        if (this.currTerm == 0) {
            this.currTerm = 1;
            if (!this.metaStorage.setTermAndVotedFor(1, new PeerId())) {
                LOG.error("Fail to set term.");
                return false;
            }
        }

        if (opts.getFsm() != null && !initFSMCaller(bootstrapId)) {
            LOG.error("Fail to init fsm caller.");
            return false;
        }

        final LogEntry entry = new LogEntry(EnumOutter.EntryType.ENTRY_TYPE_CONFIGURATION);
        entry.getId().setTerm(this.currTerm);
        entry.setPeers(opts.getGroupConf().listPeers());
        entry.setLearners(opts.getGroupConf().listLearners());

        final List<LogEntry> entries = new ArrayList<>();
        entries.add(entry);

        final BootstrapStableClosure bootstrapDone = new BootstrapStableClosure();
        this.logManager.appendEntries(entries, bootstrapDone);
        if (!bootstrapDone.await().isOk()) {
            LOG.error("Fail to append configuration.");
            return false;
        }

        if (opts.getLastLogIndex() > 0) {
            if (!initSnapshotStorage()) {
                LOG.error("Fail to init snapshot storage.");
                return false;
            }
            final SynchronizedClosure snapshotDone = new SynchronizedClosure();
            this.snapshotExecutor.doSnapshot(snapshotDone);
            if (!snapshotDone.await().isOk()) {
                LOG.error("Fail to save snapshot, status={}.", snapshotDone.getStatus());
                return false;
            }
        }

        if (this.logManager.getFirstLogIndex() != opts.getLastLogIndex() + 1) {
            throw new IllegalStateException("First and last log index mismatch");
        }
        if (opts.getLastLogIndex() > 0) {
            if (this.logManager.getLastLogIndex() != opts.getLastLogIndex()) {
                throw new IllegalStateException("Last log index mismatch");
            }
        } else {
            if (this.logManager.getLastLogIndex() != opts.getLastLogIndex() + 1) {
                throw new IllegalStateException("Last log index mismatch");
            }
        }

        return true;
    }

    private int heartbeatTimeout(final int electionTimeout) {
        return Math.max(electionTimeout / this.raftOptions.getElectionHeartbeatFactor(), 10);
    }

    private int randomTimeout(final int timeoutMs) {
        return ThreadLocalRandom.current().nextInt(timeoutMs, timeoutMs + this.raftOptions.getMaxElectionDelayMs());
    }

    @Override
    public boolean init(final NodeOptions opts) {
        Requires.requireNonNull(opts, "Null node options");
        Requires.requireNonNull(opts.getRaftOptions(), "Null raft options");
        Requires.requireNonNull(opts.getServiceFactory(), "Null jraft service factory");
        this.serviceFactory = opts.getServiceFactory();
        this.options = opts;
        this.raftOptions = opts.getRaftOptions();
        this.metrics = new NodeMetrics(opts.isEnableMetrics());
        this.serverId.setPriority(opts.getElectionPriority());
        this.electionTimeoutCounter = 0;

        if (this.serverId.getIp().equals(Utils.IP_ANY)) {
            LOG.error("Node can't started from IP_ANY.");
            return false;
        }

        if (!NodeManager.getInstance().serverExists(this.serverId.getEndpoint())) {
            LOG.error("No RPC server attached to, did you forget to call addService?");
            return false;
        }

        this.timerManager = TIMER_FACTORY.getRaftScheduler(this.options.isSharedTimerPool(),
            this.options.getTimerPoolSize(), "JRaft-Node-ScheduleThreadPool");

        // Init timers
        final String suffix = getNodeId().toString();
        String name = "JRaft-VoteTimer-" + suffix;
        this.voteTimer = new RepeatedTimer(name, this.options.getElectionTimeoutMs(), TIMER_FACTORY.getVoteTimer(
            this.options.isSharedVoteTimer(), name)) {

            @Override
            protected void onTrigger() {
                handleVoteTimeout();
            }

            @Override
            protected int adjustTimeout(final int timeoutMs) {
                return randomTimeout(timeoutMs);
            }
        };
        name = "JRaft-ElectionTimer-" + suffix;
        this.electionTimer = new RepeatedTimer(name, this.options.getElectionTimeoutMs(),
            TIMER_FACTORY.getElectionTimer(this.options.isSharedElectionTimer(), name)) {

            @Override
            protected void onTrigger() {
                handleElectionTimeout();
            }

            @Override
            protected int adjustTimeout(final int timeoutMs) {
                return randomTimeout(timeoutMs);
            }
        };
        name = "JRaft-StepDownTimer-" + suffix;
        this.stepDownTimer = new RepeatedTimer(name, this.options.getElectionTimeoutMs() >> 1,
            TIMER_FACTORY.getStepDownTimer(this.options.isSharedStepDownTimer(), name)) {

            @Override
            protected void onTrigger() {
                handleStepDownTimeout();
            }
        };
        name = "JRaft-SnapshotTimer-" + suffix;
        this.snapshotTimer = new RepeatedTimer(name, this.options.getSnapshotIntervalSecs() * 1000,
            TIMER_FACTORY.getSnapshotTimer(this.options.isSharedSnapshotTimer(), name)) {

            private volatile boolean firstSchedule = true;

            @Override
            protected void onTrigger() {
                handleSnapshotTimeout();
            }

            @Override
            protected int adjustTimeout(final int timeoutMs) {
                if (!this.firstSchedule) {
                    return timeoutMs;
                }

                // Randomize the first snapshot trigger timeout
                this.firstSchedule = false;
                if (timeoutMs > 0) {
                    int half = timeoutMs / 2;
                    return half + ThreadLocalRandom.current().nextInt(half);
                } else {
                    return timeoutMs;
                }
            }
        };

        this.configManager = new ConfigurationManager();

        this.applyDisruptor = DisruptorBuilder.<LogEntryAndClosure> newInstance() //
            .setRingBufferSize(this.raftOptions.getDisruptorBufferSize()) //
            .setEventFactory(new LogEntryAndClosureFactory()) //
            .setThreadFactory(new NamedThreadFactory("JRaft-NodeImpl-Disruptor-", true)) //
            .setProducerType(ProducerType.MULTI) //
            .setWaitStrategy(new BlockingWaitStrategy()) //
            .build();
        this.applyDisruptor.handleEventsWith(new LogEntryAndClosureHandler());
        this.applyDisruptor.setDefaultExceptionHandler(new LogExceptionHandler<Object>(getClass().getSimpleName()));
        this.applyQueue = this.applyDisruptor.start();
        if (this.metrics.getMetricRegistry() != null) {
            this.metrics.getMetricRegistry().register("jraft-node-impl-disruptor",
                new DisruptorMetricSet(this.applyQueue));
        }

        this.fsmCaller = new FSMCallerImpl();
        if (!initLogStorage()) {
            LOG.error("Node {} initLogStorage failed.", getNodeId());
            return false;
        }
        if (!initMetaStorage()) {
            LOG.error("Node {} initMetaStorage failed.", getNodeId());
            return false;
        }
        if (!initFSMCaller(new LogId(0, 0))) {
            LOG.error("Node {} initFSMCaller failed.", getNodeId());
            return false;
        }
        this.ballotBox = new BallotBox();
        final BallotBoxOptions ballotBoxOpts = new BallotBoxOptions();
        ballotBoxOpts.setWaiter(this.fsmCaller);
        ballotBoxOpts.setClosureQueue(this.closureQueue);
        if (!this.ballotBox.init(ballotBoxOpts)) {
            LOG.error("Node {} init ballotBox failed.", getNodeId());
            return false;
        }

        if (!initSnapshotStorage()) {
            LOG.error("Node {} initSnapshotStorage failed.", getNodeId());
            return false;
        }

        final Status st = this.logManager.checkConsistency();
        if (!st.isOk()) {
            LOG.error("Node {} is initialized with inconsistent log, status={}.", getNodeId(), st);
            return false;
        }
        this.conf = new ConfigurationEntry();
        this.conf.setId(new LogId());
        // if have log using conf in log, else using conf in options
        if (this.logManager.getLastLogIndex() > 0) {
            checkAndSetConfiguration(false);
        } else {
            this.conf.setConf(this.options.getInitialConf());
            // initially set to max(priority of all nodes)
            this.targetPriority = getMaxPriorityOfNodes(this.conf.getConf().getPeers());
        }

        if (!this.conf.isEmpty()) {
            Requires.requireTrue(this.conf.isValid(), "Invalid conf: %s", this.conf);
        } else {
            LOG.info("Init node {} with empty conf.", this.serverId);
        }

        // TODO RPC service and ReplicatorGroup is in cycle dependent, refactor it
        this.replicatorGroup = new ReplicatorGroupImpl();
        this.rpcService = new DefaultRaftClientService(this.replicatorGroup);
        final ReplicatorGroupOptions rgOpts = new ReplicatorGroupOptions();
        rgOpts.setHeartbeatTimeoutMs(heartbeatTimeout(this.options.getElectionTimeoutMs()));
        rgOpts.setElectionTimeoutMs(this.options.getElectionTimeoutMs());
        rgOpts.setLogManager(this.logManager);
        rgOpts.setBallotBox(this.ballotBox);
        rgOpts.setNode(this);
        rgOpts.setRaftRpcClientService(this.rpcService);
        rgOpts.setSnapshotStorage(this.snapshotExecutor != null ? this.snapshotExecutor.getSnapshotStorage() : null);
        rgOpts.setRaftOptions(this.raftOptions);
        rgOpts.setTimerManager(this.timerManager);

        // Adds metric registry to RPC service.
        this.options.setMetricRegistry(this.metrics.getMetricRegistry());

        if (!this.rpcService.init(this.options)) {
            LOG.error("Fail to init rpc service.");
            return false;
        }
        this.replicatorGroup.init(new NodeId(this.groupId, this.serverId), rgOpts);

        this.readOnlyService = new ReadOnlyServiceImpl();
        final ReadOnlyServiceOptions rosOpts = new ReadOnlyServiceOptions();
        rosOpts.setFsmCaller(this.fsmCaller);
        rosOpts.setNode(this);
        rosOpts.setRaftOptions(this.raftOptions);

        if (!this.readOnlyService.init(rosOpts)) {
            LOG.error("Fail to init readOnlyService.");
            return false;
        }

        // set state to follower
        this.state = State.STATE_FOLLOWER;

        if (LOG.isInfoEnabled()) {
            LOG.info("Node {} init, term={}, lastLogId={}, conf={}, oldConf={}.", getNodeId(), this.currTerm,
                this.logManager.getLastLogId(false), this.conf.getConf(), this.conf.getOldConf());
        }

        if (this.snapshotExecutor != null && this.options.getSnapshotIntervalSecs() > 0) {
            LOG.debug("Node {} start snapshot timer, term={}.", getNodeId(), this.currTerm);
            this.snapshotTimer.start();
        }

        if (!this.conf.isEmpty()) {
            stepDown(this.currTerm, false, new Status());
        }

        if (!NodeManager.getInstance().add(this)) {
            LOG.error("NodeManager add {} failed.", getNodeId());
            return false;
        }

        // Now the raft node is started , have to acquire the writeLock to avoid race
        // conditions
        this.writeLock.lock();
        if (this.conf.isStable() && this.conf.getConf().size() == 1 && this.conf.getConf().contains(this.serverId)) {
            // The group contains only this server which must be the LEADER, trigger
            // the timer immediately.
            electSelf();
        } else {
            this.writeLock.unlock();
        }

        return true;
    }

    @OnlyForTest
    void tryElectSelf() {
        this.writeLock.lock();
        // unlock in electSelf
        electSelf();
    }

    // should be in writeLock
    private void electSelf() {
        long oldTerm;
        try {
            LOG.info("Node {} start vote and grant vote self, term={}.", getNodeId(), this.currTerm);
            if (!this.conf.contains(this.serverId)) {
                LOG.warn("Node {} can't do electSelf as it is not in {}.", getNodeId(), this.conf);
                return;
            }
            if (this.state == State.STATE_FOLLOWER) {
                LOG.debug("Node {} stop election timer, term={}.", getNodeId(), this.currTerm);
                this.electionTimer.stop();
            }
            resetLeaderId(PeerId.emptyPeer(), new Status(RaftError.ERAFTTIMEDOUT,
                "A follower's leader_id is reset to NULL as it begins to request_vote."));
            this.state = State.STATE_CANDIDATE;
            this.currTerm++;
            this.votedId = this.serverId.copy();
            LOG.debug("Node {} start vote timer, term={} .", getNodeId(), this.currTerm);
            this.voteTimer.start();
            this.voteCtx.init(this.conf.getConf(), this.conf.isStable() ? null : this.conf.getOldConf());
            oldTerm = this.currTerm;
        } finally {
            this.writeLock.unlock();
        }

        final LogId lastLogId = this.logManager.getLastLogId(true);

        this.writeLock.lock();
        try {
            // vote need defense ABA after unlock&writeLock
            if (oldTerm != this.currTerm) {
                LOG.warn("Node {} raise term {} when getLastLogId.", getNodeId(), this.currTerm);
                return;
            }
            for (final PeerId peer : this.conf.listPeers()) {
                if (peer.equals(this.serverId)) {
                    continue;
                }
                if (!this.rpcService.connect(peer.getEndpoint())) {
                    LOG.warn("Node {} channel init failed, address={}.", getNodeId(), peer.getEndpoint());
                    continue;
                }
                final OnRequestVoteRpcDone done = new OnRequestVoteRpcDone(peer, this.currTerm, this);
                done.request = RequestVoteRequest.newBuilder() //
                    .setPreVote(false) // It's not a pre-vote request.
                    .setGroupId(this.groupId) //
                    .setServerId(this.serverId.toString()) //
                    .setPeerId(peer.toString()) //
                    .setTerm(this.currTerm) //
                    .setLastLogIndex(lastLogId.getIndex()) //
                    .setLastLogTerm(lastLogId.getTerm()) //
                    .build();
                this.rpcService.requestVote(peer.getEndpoint(), done.request, done);
            }

            this.metaStorage.setTermAndVotedFor(this.currTerm, this.serverId);
            this.voteCtx.grant(this.serverId);
            if (this.voteCtx.isGranted()) {
                becomeLeader();
            }
        } finally {
            this.writeLock.unlock();
        }
    }

    private void resetLeaderId(final PeerId newLeaderId, final Status status) {
        if (newLeaderId.isEmpty()) {
            if (!this.leaderId.isEmpty() && this.state.compareTo(State.STATE_TRANSFERRING) > 0) {
                this.fsmCaller.onStopFollowing(new LeaderChangeContext(this.leaderId.copy(), this.currTerm, status));
            }
            this.leaderId = PeerId.emptyPeer();
        } else {
            if (this.leaderId == null || this.leaderId.isEmpty()) {
                this.fsmCaller.onStartFollowing(new LeaderChangeContext(newLeaderId, this.currTerm, status));
            }
            this.leaderId = newLeaderId.copy();
        }
    }

    // in writeLock
    private void checkStepDown(final long requestTerm, final PeerId serverId) {
        final Status status = new Status();
        if (requestTerm > this.currTerm) {
            status.setError(RaftError.ENEWLEADER, "Raft node receives message from new leader with higher term.");
            stepDown(requestTerm, false, status);
        } else if (this.state != State.STATE_FOLLOWER) {
            status.setError(RaftError.ENEWLEADER, "Candidate receives message from new leader with the same term.");
            stepDown(requestTerm, false, status);
        } else if (this.leaderId.isEmpty()) {
            status.setError(RaftError.ENEWLEADER, "Follower receives message from new leader with the same term.");
            stepDown(requestTerm, false, status);
        }
        // save current leader
        if (this.leaderId == null || this.leaderId.isEmpty()) {
            resetLeaderId(serverId, status);
        }
    }

    private void becomeLeader() {
        Requires.requireTrue(this.state == State.STATE_CANDIDATE, "Illegal state: " + this.state);
        LOG.info("Node {} become leader of group, term={}, conf={}, oldConf={}.", getNodeId(), this.currTerm,
            this.conf.getConf(), this.conf.getOldConf());
        // cancel candidate vote timer
        stopVoteTimer();
        this.state = State.STATE_LEADER;
        this.leaderId = this.serverId.copy();
        this.replicatorGroup.resetTerm(this.currTerm);
        // Start follower's replicators
        for (final PeerId peer : this.conf.listPeers()) {
            if (peer.equals(this.serverId)) {
                continue;
            }
            LOG.debug("Node {} add a replicator, term={}, peer={}.", getNodeId(), this.currTerm, peer);
            if (!this.replicatorGroup.addReplicator(peer)) {
                LOG.error("Fail to add a replicator, peer={}.", peer);
            }
        }

        // Start learner's replicators
        for (final PeerId peer : this.conf.listLearners()) {
            LOG.debug("Node {} add a learner replicator, term={}, peer={}.", getNodeId(), this.currTerm, peer);
            if (!this.replicatorGroup.addReplicator(peer, ReplicatorType.Learner)) {
                LOG.error("Fail to add a learner replicator, peer={}.", peer);
            }
        }

        // init commit manager
        this.ballotBox.resetPendingIndex(this.logManager.getLastLogIndex() + 1);
        // Register _conf_ctx to reject configuration changing before the first log
        // is committed.
        if (this.confCtx.isBusy()) {
            throw new IllegalStateException();
        }
        this.confCtx.flush(this.conf.getConf(), this.conf.getOldConf());
        this.stepDownTimer.start();
    }

    // should be in writeLock
    private void stepDown(final long term, final boolean wakeupCandidate, final Status status) {
        LOG.debug("Node {} stepDown, term={}, newTerm={}, wakeupCandidate={}.", getNodeId(), this.currTerm, term,
            wakeupCandidate);
        if (!this.state.isActive()) {
            return;
        }
        if (this.state == State.STATE_CANDIDATE) {
            stopVoteTimer();
        } else if (this.state.compareTo(State.STATE_TRANSFERRING) <= 0) {
            stopStepDownTimer();
            this.ballotBox.clearPendingTasks();
            // signal fsm leader stop immediately
            if (this.state == State.STATE_LEADER) {
                onLeaderStop(status);
            }
        }
        // reset leader_id
        resetLeaderId(PeerId.emptyPeer(), status);

        // soft state in memory
        this.state = State.STATE_FOLLOWER;
        this.confCtx.reset();
        updateLastLeaderTimestamp(Utils.monotonicMs());
        if (this.snapshotExecutor != null) {
            this.snapshotExecutor.interruptDownloadingSnapshots(term);
        }

        // meta state
        if (term > this.currTerm) {
            this.currTerm = term;
            this.votedId = PeerId.emptyPeer();
            this.metaStorage.setTermAndVotedFor(term, this.votedId);
        }

        if (wakeupCandidate) {
            this.wakingCandidate = this.replicatorGroup.stopAllAndFindTheNextCandidate(this.conf);
            if (this.wakingCandidate != null) {
                Replicator.sendTimeoutNowAndStop(this.wakingCandidate, this.options.getElectionTimeoutMs());
            }
        } else {
            this.replicatorGroup.stopAll();
        }
        if (this.stopTransferArg != null) {
            if (this.transferTimer != null) {
                this.transferTimer.cancel(true);
            }
            // There is at most one StopTransferTimer at the same term, it's safe to
            // mark stopTransferArg to NULL
            this.stopTransferArg = null;
        }
        // Learner node will not trigger the election timer.
        if (!isLearner()) {
            this.electionTimer.restart();
        } else {
            LOG.info("Node {} is a learner, election timer is not started.", this.nodeId);
        }
    }

    // Should be in readLock
    private boolean isLearner() {
        return this.conf.listLearners().contains(this.serverId);
    }

    private void stopStepDownTimer() {
        if (this.stepDownTimer != null) {
            this.stepDownTimer.stop();
        }
    }

    private void stopVoteTimer() {
        if (this.voteTimer != null) {
            this.voteTimer.stop();
        }
    }

    class LeaderStableClosure extends LogManager.StableClosure {

        public LeaderStableClosure(final List<LogEntry> entries) {
            super(entries);
        }

        @Override
        public void run(final Status status) {
            if (status.isOk()) {
                NodeImpl.this.ballotBox.commitAt(this.firstLogIndex, this.firstLogIndex + this.nEntries - 1,
                    NodeImpl.this.serverId);
            } else {
                LOG.error("Node {} append [{}, {}] failed, status={}.", getNodeId(), this.firstLogIndex,
                    this.firstLogIndex + this.nEntries - 1, status);
            }
        }
    }

    private void executeApplyingTasks(final List<LogEntryAndClosure> tasks) {
        this.writeLock.lock();
        try {
            final int size = tasks.size();
            if (this.state != State.STATE_LEADER) {
                final Status st = new Status();
                if (this.state != State.STATE_TRANSFERRING) {
                    st.setError(RaftError.EPERM, "Is not leader.");
                } else {
                    st.setError(RaftError.EBUSY, "Is transferring leadership.");
                }
                LOG.debug("Node {} can't apply, status={}.", getNodeId(), st);
                final List<Closure> dones = tasks.stream().map(ele -> ele.done).collect(Collectors.toList());
                Utils.runInThread(() -> {
                    for (final Closure done : dones) {
                        done.run(st);
                    }
                });
                return;
            }
            final List<LogEntry> entries = new ArrayList<>(size);
            for (int i = 0; i < size; i++) {
                final LogEntryAndClosure task = tasks.get(i);
                if (task.expectedTerm != -1 && task.expectedTerm != this.currTerm) {
                    LOG.debug("Node {} can't apply task whose expectedTerm={} doesn't match currTerm={}.", getNodeId(),
                        task.expectedTerm, this.currTerm);
                    if (task.done != null) {
                        final Status st = new Status(RaftError.EPERM, "expected_term=%d doesn't match current_term=%d",
                            task.expectedTerm, this.currTerm);
                        Utils.runClosureInThread(task.done, st);
                        task.reset();
                    }
                    continue;
                }
                if (!this.ballotBox.appendPendingTask(this.conf.getConf(),
                    this.conf.isStable() ? null : this.conf.getOldConf(), task.done)) {
                    Utils.runClosureInThread(task.done, new Status(RaftError.EINTERNAL, "Fail to append task."));
                    task.reset();
                    continue;
                }
                // set task entry info before adding to list.
                task.entry.getId().setTerm(this.currTerm);
                task.entry.setType(EnumOutter.EntryType.ENTRY_TYPE_DATA);
                entries.add(task.entry);
                task.reset();
            }
            this.logManager.appendEntries(entries, new LeaderStableClosure(entries));
            // update conf.first
            checkAndSetConfiguration(true);
        } finally {
            this.writeLock.unlock();
        }
    }

    /**
     * Returns the node metrics.
     *
     * @return returns metrics of current node.
     */
    @Override
    public NodeMetrics getNodeMetrics() {
        return this.metrics;
    }

    /**
     * Returns the JRaft service factory for current node.
     * @since 1.2.6
     * @return the service factory
     */
    public JRaftServiceFactory getServiceFactory() {
        return this.serviceFactory;
    }

    @Override
    public void readIndex(final byte[] requestContext, final ReadIndexClosure done) {
        if (this.shutdownLatch != null) {
            Utils.runClosureInThread(done, new Status(RaftError.ENODESHUTDOWN, "Node is shutting down."));
            throw new IllegalStateException("Node is shutting down");
        }
        Requires.requireNonNull(done, "Null closure");
        this.readOnlyService.addRequest(requestContext, done);
    }

    /**
     * ReadIndex response closure
     * @author dennis
     */
    private class ReadIndexHeartbeatResponseClosure extends RpcResponseClosureAdapter<AppendEntriesResponse> {
        final ReadIndexResponse.Builder             respBuilder;
        final RpcResponseClosure<ReadIndexResponse> closure;
        final int                                   quorum;
        final int                                   failPeersThreshold;
        int                                         ackSuccess;
        int                                         ackFailures;
        boolean                                     isDone;

        public ReadIndexHeartbeatResponseClosure(final RpcResponseClosure<ReadIndexResponse> closure,
                                                 final ReadIndexResponse.Builder rb, final int quorum,
                                                 final int peersCount) {
            super();
            this.closure = closure;
            this.respBuilder = rb;
            this.quorum = quorum;
            this.failPeersThreshold = peersCount % 2 == 0 ? (quorum - 1) : quorum;
            this.ackSuccess = 0;
            this.ackFailures = 0;
            this.isDone = false;
        }

        @Override
        public synchronized void run(final Status status) {
            if (this.isDone) {
                return;
            }
            if (status.isOk() && getResponse().getSuccess()) {
                this.ackSuccess++;
            } else {
                this.ackFailures++;
            }
            // Include leader self vote yes.
            if (this.ackSuccess + 1 >= this.quorum) {
                this.respBuilder.setSuccess(true);
                this.closure.setResponse(this.respBuilder.build());
                this.closure.run(Status.OK());
                this.isDone = true;
            } else if (this.ackFailures >= this.failPeersThreshold) {
                this.respBuilder.setSuccess(false);
                this.closure.setResponse(this.respBuilder.build());
                this.closure.run(Status.OK());
                this.isDone = true;
            }
        }
    }

    /**
     * Handle read index request.
     */
    @Override
    public void handleReadIndexRequest(final ReadIndexRequest request, final RpcResponseClosure<ReadIndexResponse> done) {
        final long startMs = Utils.monotonicMs();
        this.readLock.lock();
        try {
            switch (this.state) {
                case STATE_LEADER:
                    readLeader(request, ReadIndexResponse.newBuilder(), done);
                    break;
                case STATE_FOLLOWER:
                    readFollower(request, done);
                    break;
                case STATE_TRANSFERRING:
                    done.run(new Status(RaftError.EBUSY, "Is transferring leadership."));
                    break;
                default:
                    done.run(new Status(RaftError.EPERM, "Invalid state for readIndex: %s.", this.state));
                    break;
            }
        } finally {
            this.readLock.unlock();
            this.metrics.recordLatency("handle-read-index", Utils.monotonicMs() - startMs);
            this.metrics.recordSize("handle-read-index-entries", request.getEntriesCount());
        }
    }

    private int getQuorum() {
        final Configuration c = this.conf.getConf();
        if (c.isEmpty()) {
            return 0;
        }
        return c.getPeers().size() / 2 + 1;
    }

    private void readFollower(final ReadIndexRequest request, final RpcResponseClosure<ReadIndexResponse> closure) {
        if (this.leaderId == null || this.leaderId.isEmpty()) {
            closure.run(new Status(RaftError.EPERM, "No leader at term %d.", this.currTerm));
            return;
        }
        // send request to leader.
        final ReadIndexRequest newRequest = ReadIndexRequest.newBuilder() //
            .mergeFrom(request) //
            .setPeerId(this.leaderId.toString()) //
            .build();
        this.rpcService.readIndex(this.leaderId.getEndpoint(), newRequest, -1, closure);
    }

    private void readLeader(final ReadIndexRequest request, final ReadIndexResponse.Builder respBuilder,
                            final RpcResponseClosure<ReadIndexResponse> closure) {
        final int quorum = getQuorum();
        if (quorum <= 1) {
            // Only one peer, fast path.
            respBuilder.setSuccess(true) //
                .setIndex(this.ballotBox.getLastCommittedIndex());
            closure.setResponse(respBuilder.build());
            closure.run(Status.OK());
            return;
        }

        final long lastCommittedIndex = this.ballotBox.getLastCommittedIndex();
        if (this.logManager.getTerm(lastCommittedIndex) != this.currTerm) {
            // Reject read only request when this leader has not committed any log entry at its term
            closure
                .run(new Status(
                    RaftError.EAGAIN,
                    "ReadIndex request rejected because leader has not committed any log entry at its term, logIndex=%d, currTerm=%d.",
                    lastCommittedIndex, this.currTerm));
            return;
        }
        respBuilder.setIndex(lastCommittedIndex);

        if (request.getPeerId() != null) {
            // request from follower or learner, check if the follower/learner is in current conf.
            final PeerId peer = new PeerId();
            peer.parse(request.getServerId());
            if (!this.conf.contains(peer) && !this.conf.containsLearner(peer)) {
                closure
                    .run(new Status(RaftError.EPERM, "Peer %s is not in current configuration: %s.", peer, this.conf));
                return;
            }
        }

        ReadOnlyOption readOnlyOpt = this.raftOptions.getReadOnlyOptions();
        if (readOnlyOpt == ReadOnlyOption.ReadOnlyLeaseBased && !isLeaderLeaseValid()) {
            // If leader lease timeout, we must change option to ReadOnlySafe
            readOnlyOpt = ReadOnlyOption.ReadOnlySafe;
        }

        switch (readOnlyOpt) {
            case ReadOnlySafe:
                final List<PeerId> peers = this.conf.getConf().getPeers();
                Requires.requireTrue(peers != null && !peers.isEmpty(), "Empty peers");
                final ReadIndexHeartbeatResponseClosure heartbeatDone = new ReadIndexHeartbeatResponseClosure(closure,
                    respBuilder, quorum, peers.size());
                // Send heartbeat requests to followers
                for (final PeerId peer : peers) {
                    if (peer.equals(this.serverId)) {
                        continue;
                    }
                    this.replicatorGroup.sendHeartbeat(peer, heartbeatDone);
                }
                break;
            case ReadOnlyLeaseBased:
                // Responses to followers and local node.
                respBuilder.setSuccess(true);
                closure.setResponse(respBuilder.build());
                closure.run(Status.OK());
                break;
        }
    }

    @Override
    public void apply(final Task task) {
        if (this.shutdownLatch != null) {
            Utils.runClosureInThread(task.getDone(), new Status(RaftError.ENODESHUTDOWN, "Node is shutting down."));
            throw new IllegalStateException("Node is shutting down");
        }
        Requires.requireNonNull(task, "Null task");

        final LogEntry entry = new LogEntry();
        entry.setData(task.getData());
        int retryTimes = 0;
        try {
            final EventTranslator<LogEntryAndClosure> translator = (event, sequence) -> {
                event.reset();
                event.done = task.getDone();
                event.entry = entry;
                event.expectedTerm = task.getExpectedTerm();
            };
            while (true) {
                if (this.applyQueue.tryPublishEvent(translator)) {
                    break;
                } else {
                    retryTimes++;
                    if (retryTimes > MAX_APPLY_RETRY_TIMES) {
                        Utils.runClosureInThread(task.getDone(),
                            new Status(RaftError.EBUSY, "Node is busy, has too many tasks."));
                        LOG.warn("Node {} applyQueue is overload.", getNodeId());
                        this.metrics.recordTimes("apply-task-overload-times", 1);
                        return;
                    }
                    ThreadHelper.onSpinWait();
                }
            }

        } catch (final Exception e) {
            LOG.error("Fail to apply task.", e);
            Utils.runClosureInThread(task.getDone(), new Status(RaftError.EPERM, "Node is down."));
        }
    }

    @Override
    public Message handlePreVoteRequest(final RequestVoteRequest request) {
        boolean doUnlock = true;
        this.writeLock.lock();
        try {
            if (!this.state.isActive()) {
                LOG.warn("Node {} is not in active state, currTerm={}.", getNodeId(), this.currTerm);
                return RpcFactoryHelper //
                    .responseFactory() //
                    .newResponse(RequestVoteResponse.getDefaultInstance(), RaftError.EINVAL,
                        "Node %s is not in active state, state %s.", getNodeId(), this.state.name());
            }
            final PeerId candidateId = new PeerId();
            if (!candidateId.parse(request.getServerId())) {
                LOG.warn("Node {} received PreVoteRequest from {} serverId bad format.", getNodeId(),
                    request.getServerId());
                return RpcFactoryHelper //
                    .responseFactory() //
                    .newResponse(RequestVoteResponse.getDefaultInstance(), RaftError.EINVAL,
                        "Parse candidateId failed: %s.", request.getServerId());
            }
            boolean granted = false;
            // noinspection ConstantConditions
            do {
                if (!this.conf.contains(candidateId)) {
                    LOG.warn("Node {} ignore PreVoteRequest from {} as it is not in conf <{}>.", getNodeId(),
                        request.getServerId(), this.conf);
                    break;
                }
                if (this.leaderId != null && !this.leaderId.isEmpty() && isCurrentLeaderValid()) {
                    LOG.info(
                        "Node {} ignore PreVoteRequest from {}, term={}, currTerm={}, because the leader {}'s lease is still valid.",
                        getNodeId(), request.getServerId(), request.getTerm(), this.currTerm, this.leaderId);
                    break;
                }
                if (request.getTerm() < this.currTerm) {
                    LOG.info("Node {} ignore PreVoteRequest from {}, term={}, currTerm={}.", getNodeId(),
                        request.getServerId(), request.getTerm(), this.currTerm);
                    // A follower replicator may not be started when this node become leader, so we must check it.
                    checkReplicator(candidateId);
                    break;
                }
                // A follower replicator may not be started when this node become leader, so we must check it.
                // check replicator state
                checkReplicator(candidateId);

                doUnlock = false;
                this.writeLock.unlock();

                final LogId lastLogId = this.logManager.getLastLogId(true);

                doUnlock = true;
                this.writeLock.lock();
                final LogId requestLastLogId = new LogId(request.getLastLogIndex(), request.getLastLogTerm());
                granted = requestLastLogId.compareTo(lastLogId) >= 0;

                LOG.info(
                    "Node {} received PreVoteRequest from {}, term={}, currTerm={}, granted={}, requestLastLogId={}, lastLogId={}.",
                    getNodeId(), request.getServerId(), request.getTerm(), this.currTerm, granted, requestLastLogId,
                    lastLogId);
            } while (false);

            return RequestVoteResponse.newBuilder() //
                .setTerm(this.currTerm) //
                .setGranted(granted) //
                .build();
        } finally {
            if (doUnlock) {
                this.writeLock.unlock();
            }
        }
    }

    // in read_lock
    private boolean isLeaderLeaseValid() {
        final long monotonicNowMs = Utils.monotonicMs();
        if (checkLeaderLease(monotonicNowMs)) {
            return true;
        }
        checkDeadNodes0(this.conf.getConf().getPeers(), monotonicNowMs, false, null);
        return checkLeaderLease(monotonicNowMs);
    }

    private boolean checkLeaderLease(final long monotonicNowMs) {
        return monotonicNowMs - this.lastLeaderTimestamp < this.options.getLeaderLeaseTimeoutMs();
    }

    private boolean isCurrentLeaderValid() {
        return Utils.monotonicMs() - this.lastLeaderTimestamp < this.options.getElectionTimeoutMs();
    }

    private void updateLastLeaderTimestamp(final long lastLeaderTimestamp) {
        this.lastLeaderTimestamp = lastLeaderTimestamp;
    }

    private void checkReplicator(final PeerId candidateId) {
        if (this.state == State.STATE_LEADER) {
            this.replicatorGroup.checkReplicator(candidateId, false);
        }
    }

    @Override
    public Message handleRequestVoteRequest(final RequestVoteRequest request) {
        boolean doUnlock = true;
        this.writeLock.lock();
        try {
            if (!this.state.isActive()) {
                LOG.warn("Node {} is not in active state, currTerm={}.", getNodeId(), this.currTerm);
                return RpcFactoryHelper //
                    .responseFactory() //
                    .newResponse(RequestVoteResponse.getDefaultInstance(), RaftError.EINVAL,
                        "Node %s is not in active state, state %s.", getNodeId(), this.state.name());
            }
            final PeerId candidateId = new PeerId();
            if (!candidateId.parse(request.getServerId())) {
                LOG.warn("Node {} received RequestVoteRequest from {} serverId bad format.", getNodeId(),
                    request.getServerId());
                return RpcFactoryHelper //
                    .responseFactory() //
                    .newResponse(RequestVoteResponse.getDefaultInstance(), RaftError.EINVAL,
                        "Parse candidateId failed: %s.", request.getServerId());
            }

            // noinspection ConstantConditions
            do {
                // check term
                if (request.getTerm() >= this.currTerm) {
                    LOG.info("Node {} received RequestVoteRequest from {}, term={}, currTerm={}.", getNodeId(),
                        request.getServerId(), request.getTerm(), this.currTerm);
                    // increase current term, change state to follower
                    if (request.getTerm() > this.currTerm) {
                        stepDown(request.getTerm(), false, new Status(RaftError.EHIGHERTERMRESPONSE,
                            "Raft node receives higher term RequestVoteRequest."));
                    }
                } else {
                    // ignore older term
                    LOG.info("Node {} ignore RequestVoteRequest from {}, term={}, currTerm={}.", getNodeId(),
                        request.getServerId(), request.getTerm(), this.currTerm);
                    break;
                }
                doUnlock = false;
                this.writeLock.unlock();

                final LogId lastLogId = this.logManager.getLastLogId(true);

                doUnlock = true;
                this.writeLock.lock();
                // vote need ABA check after unlock&writeLock
                if (request.getTerm() != this.currTerm) {
                    LOG.warn("Node {} raise term {} when get lastLogId.", getNodeId(), this.currTerm);
                    break;
                }

                final boolean logIsOk = new LogId(request.getLastLogIndex(), request.getLastLogTerm())
                    .compareTo(lastLogId) >= 0;

                if (logIsOk && (this.votedId == null || this.votedId.isEmpty())) {
                    stepDown(request.getTerm(), false, new Status(RaftError.EVOTEFORCANDIDATE,
                        "Raft node votes for some candidate, step down to restart election_timer."));
                    this.votedId = candidateId.copy();
                    this.metaStorage.setVotedFor(candidateId);
                }
            } while (false);

            return RequestVoteResponse.newBuilder() //
                .setTerm(this.currTerm) //
                .setGranted(request.getTerm() == this.currTerm && candidateId.equals(this.votedId)) //
                .build();
        } finally {
            if (doUnlock) {
                this.writeLock.unlock();
            }
        }
    }

    private static class FollowerStableClosure extends LogManager.StableClosure {

        final long                          committedIndex;
        final AppendEntriesResponse.Builder responseBuilder;
        final NodeImpl                      node;
        final RpcRequestClosure             done;
        final long                          term;

        public FollowerStableClosure(final AppendEntriesRequest request,
                                     final AppendEntriesResponse.Builder responseBuilder, final NodeImpl node,
                                     final RpcRequestClosure done, final long term) {
            super(null);
            this.committedIndex = Math.min(
            // committed index is likely less than the lastLogIndex
                request.getCommittedIndex(),
                // The logs after the appended entries can not be trust, so we can't commit them even if their indexes are less than request's committed index.
                request.getPrevLogIndex() + request.getEntriesCount());
            this.responseBuilder = responseBuilder;
            this.node = node;
            this.done = done;
            this.term = term;
        }

        @Override
        public void run(final Status status) {

            if (!status.isOk()) {
                this.done.run(status);
                return;
            }

            this.node.readLock.lock();
            try {
                if (this.term != this.node.currTerm) {
                    // The change of term indicates that leader has been changed during
                    // appending entries, so we can't respond ok to the old leader
                    // because we are not sure if the appended logs would be truncated
                    // by the new leader:
                    //  - If they won't be truncated and we respond failure to the old
                    //    leader, the new leader would know that they are stored in this
                    //    peer and they will be eventually committed when the new leader
                    //    found that quorum of the cluster have stored.
                    //  - If they will be truncated and we responded success to the old
                    //    leader, the old leader would possibly regard those entries as
                    //    committed (very likely in a 3-nodes cluster) and respond
                    //    success to the clients, which would break the rule that
                    //    committed entries would never be truncated.
                    // So we have to respond failure to the old leader and set the new
                    // term to make it stepped down if it didn't.
                    this.responseBuilder.setSuccess(false).setTerm(this.node.currTerm);
                    this.done.sendResponse(this.responseBuilder.build());
                    return;
                }
            } finally {
                // It's safe to release lock as we know everything is ok at this point.
                this.node.readLock.unlock();
            }

            // Don't touch node any more.
            this.responseBuilder.setSuccess(true).setTerm(this.term);

            // Ballot box is thread safe and tolerates disorder.
            this.node.ballotBox.setLastCommittedIndex(this.committedIndex);

            this.done.sendResponse(this.responseBuilder.build());
        }
    }

    @Override
    public Message handleAppendEntriesRequest(final AppendEntriesRequest request, final RpcRequestClosure done) {
        boolean doUnlock = true;
        final long startMs = Utils.monotonicMs();
        this.writeLock.lock();
        final int entriesCount = request.getEntriesCount();
        try {
            if (!this.state.isActive()) {
                LOG.warn("Node {} is not in active state, currTerm={}.", getNodeId(), this.currTerm);
                return RpcFactoryHelper //
                    .responseFactory() //
                    .newResponse(AppendEntriesResponse.getDefaultInstance(), RaftError.EINVAL,
                        "Node %s is not in active state, state %s.", getNodeId(), this.state.name());
            }

            final PeerId serverId = new PeerId();
            if (!serverId.parse(request.getServerId())) {
                LOG.warn("Node {} received AppendEntriesRequest from {} serverId bad format.", getNodeId(),
                    request.getServerId());
                return RpcFactoryHelper //
                    .responseFactory() //
                    .newResponse(AppendEntriesResponse.getDefaultInstance(), RaftError.EINVAL,
                        "Parse serverId failed: %s.", request.getServerId());
            }

            // Check stale term
            if (request.getTerm() < this.currTerm) {
                LOG.warn("Node {} ignore stale AppendEntriesRequest from {}, term={}, currTerm={}.", getNodeId(),
                    request.getServerId(), request.getTerm(), this.currTerm);
                return AppendEntriesResponse.newBuilder() //
                    .setSuccess(false) //
                    .setTerm(this.currTerm) //
                    .build();
            }

            // Check term and state to step down
            checkStepDown(request.getTerm(), serverId);
            if (!serverId.equals(this.leaderId)) {
                LOG.error("Another peer {} declares that it is the leader at term {} which was occupied by leader {}.",
                    serverId, this.currTerm, this.leaderId);
                // Increase the term by 1 and make both leaders step down to minimize the
                // loss of split brain
                stepDown(request.getTerm() + 1, false, new Status(RaftError.ELEADERCONFLICT,
                    "More than one leader in the same term."));
                return AppendEntriesResponse.newBuilder() //
                    .setSuccess(false) //
                    .setTerm(request.getTerm() + 1) //
                    .build();
            }

            updateLastLeaderTimestamp(Utils.monotonicMs());

            if (entriesCount > 0 && this.snapshotExecutor != null && this.snapshotExecutor.isInstallingSnapshot()) {
                LOG.warn("Node {} received AppendEntriesRequest while installing snapshot.", getNodeId());
                return RpcFactoryHelper //
                    .responseFactory() //
                    .newResponse(AppendEntriesResponse.getDefaultInstance(), RaftError.EBUSY,
                        "Node %s:%s is installing snapshot.", this.groupId, this.serverId);
            }

            final long prevLogIndex = request.getPrevLogIndex();
            final long prevLogTerm = request.getPrevLogTerm();
            final long localPrevLogTerm = this.logManager.getTerm(prevLogIndex);
            if (localPrevLogTerm != prevLogTerm) {
                final long lastLogIndex = this.logManager.getLastLogIndex();

                LOG.warn(
                    "Node {} reject term_unmatched AppendEntriesRequest from {}, term={}, prevLogIndex={}, prevLogTerm={}, localPrevLogTerm={}, lastLogIndex={}, entriesSize={}.",
                    getNodeId(), request.getServerId(), request.getTerm(), prevLogIndex, prevLogTerm, localPrevLogTerm,
                    lastLogIndex, entriesCount);

                return AppendEntriesResponse.newBuilder() //
                    .setSuccess(false) //
                    .setTerm(this.currTerm) //
                    .setLastLogIndex(lastLogIndex) //
                    .build();
            }

            if (entriesCount == 0) {
                // heartbeat or probe request
                final AppendEntriesResponse.Builder respBuilder = AppendEntriesResponse.newBuilder() //
                    .setSuccess(true) //
                    .setTerm(this.currTerm) //
                    .setLastLogIndex(this.logManager.getLastLogIndex());
                doUnlock = false;
                this.writeLock.unlock();
                // see the comments at FollowerStableClosure#run()
                this.ballotBox.setLastCommittedIndex(Math.min(request.getCommittedIndex(), prevLogIndex));
                return respBuilder.build();
            }

            // Parse request
            long index = prevLogIndex;
            final List<LogEntry> entries = new ArrayList<>(entriesCount);
            ByteBuffer allData = null;
            if (request.hasData()) {
                allData = request.getData().asReadOnlyByteBuffer();
            }

            final List<RaftOutter.EntryMeta> entriesList = request.getEntriesList();
            for (int i = 0; i < entriesCount; i++) {
                index++;
                final RaftOutter.EntryMeta entry = entriesList.get(i);

                final LogEntry logEntry = logEntryFromMeta(index, allData, entry);

                if (logEntry != null) {
                    // Validate checksum
                    if (this.raftOptions.isEnableLogEntryChecksum() && logEntry.isCorrupted()) {
                        long realChecksum = logEntry.checksum();
                        LOG.error(
                            "Corrupted log entry received from leader, index={}, term={}, expectedChecksum={}, realChecksum={}",
                            logEntry.getId().getIndex(), logEntry.getId().getTerm(), logEntry.getChecksum(),
                            realChecksum);
                        return RpcFactoryHelper //
                            .responseFactory() //
                            .newResponse(AppendEntriesResponse.getDefaultInstance(), RaftError.EINVAL,
                                "The log entry is corrupted, index=%d, term=%d, expectedChecksum=%d, realChecksum=%d",
                                logEntry.getId().getIndex(), logEntry.getId().getTerm(), logEntry.getChecksum(),
                                realChecksum);
                    }
                    entries.add(logEntry);
                }
            }

            final FollowerStableClosure closure = new FollowerStableClosure(request, AppendEntriesResponse.newBuilder()
                .setTerm(this.currTerm), this, done, this.currTerm);
            this.logManager.appendEntries(entries, closure);
            // update configuration after _log_manager updated its memory status
            checkAndSetConfiguration(true);
            return null;
        } finally {
            if (doUnlock) {
                this.writeLock.unlock();
            }
            this.metrics.recordLatency("handle-append-entries", Utils.monotonicMs() - startMs);
            this.metrics.recordSize("handle-append-entries-count", entriesCount);
        }
    }

    private LogEntry logEntryFromMeta(final long index, final ByteBuffer allData, final RaftOutter.EntryMeta entry) {
        if (entry.getType() != EnumOutter.EntryType.ENTRY_TYPE_UNKNOWN) {
            final LogEntry logEntry = new LogEntry();
            logEntry.setId(new LogId(index, entry.getTerm()));
            logEntry.setType(entry.getType());
            if (entry.hasChecksum()) {
                logEntry.setChecksum(entry.getChecksum()); // since 1.2.6
            }
            final long dataLen = entry.getDataLen();
            if (dataLen > 0) {
                final byte[] bs = new byte[(int) dataLen];
                assert allData != null;
                allData.get(bs, 0, bs.length);
                logEntry.setData(ByteBuffer.wrap(bs));
            }

            if (entry.getPeersCount() > 0) {
                if (entry.getType() != EnumOutter.EntryType.ENTRY_TYPE_CONFIGURATION) {
                    throw new IllegalStateException(
                        "Invalid log entry that contains peers but is not ENTRY_TYPE_CONFIGURATION type: "
                                + entry.getType());
                }

                fillLogEntryPeers(entry, logEntry);
            } else if (entry.getType() == EnumOutter.EntryType.ENTRY_TYPE_CONFIGURATION) {
                throw new IllegalStateException(
                    "Invalid log entry that contains zero peers but is ENTRY_TYPE_CONFIGURATION type");
            }
            return logEntry;
        }
        return null;
    }

    private void fillLogEntryPeers(final RaftOutter.EntryMeta entry, final LogEntry logEntry) {
        // TODO refactor
        if (entry.getPeersCount() > 0) {
            final List<PeerId> peers = new ArrayList<>(entry.getPeersCount());
            for (final String peerStr : entry.getPeersList()) {
                final PeerId peer = new PeerId();
                peer.parse(peerStr);
                peers.add(peer);
            }
            logEntry.setPeers(peers);
        }

        if (entry.getOldPeersCount() > 0) {
            final List<PeerId> oldPeers = new ArrayList<>(entry.getOldPeersCount());
            for (final String peerStr : entry.getOldPeersList()) {
                final PeerId peer = new PeerId();
                peer.parse(peerStr);
                oldPeers.add(peer);
            }
            logEntry.setOldPeers(oldPeers);
        }

        if (entry.getLearnersCount() > 0) {
            final List<PeerId> peers = new ArrayList<>(entry.getLearnersCount());
            for (final String peerStr : entry.getLearnersList()) {
                final PeerId peer = new PeerId();
                peer.parse(peerStr);
                peers.add(peer);
            }
            logEntry.setLearners(peers);
        }

        if (entry.getOldLearnersCount() > 0) {
            final List<PeerId> peers = new ArrayList<>(entry.getOldLearnersCount());
            for (final String peerStr : entry.getOldLearnersList()) {
                final PeerId peer = new PeerId();
                peer.parse(peerStr);
                peers.add(peer);
            }
            logEntry.setOldLearners(peers);
        }
    }

    // called when leader receive greater term in AppendEntriesResponse
    void increaseTermTo(final long newTerm, final Status status) {
        this.writeLock.lock();
        try {
            if (newTerm < this.currTerm) {
                return;
            }
            stepDown(newTerm, false, status);
        } finally {
            this.writeLock.unlock();
        }
    }

    /**
     * Peer catch up callback
     * @author boyan (boyan@alibaba-inc.com)
     *
     * 2018-Apr-11 2:10:02 PM
     */
    private static class OnCaughtUp extends CatchUpClosure {
        private final NodeImpl node;
        private final long     term;
        private final PeerId   peer;
        private final long     version;

        public OnCaughtUp(final NodeImpl node, final long term, final PeerId peer, final long version) {
            super();
            this.node = node;
            this.term = term;
            this.peer = peer;
            this.version = version;
        }

        @Override
        public void run(final Status status) {
            this.node.onCaughtUp(this.peer, this.term, this.version, status);
        }
    }

    private void onCaughtUp(final PeerId peer, final long term, final long version, final Status st) {
        this.writeLock.lock();
        try {
            // check current_term and state to avoid ABA problem
            if (term != this.currTerm && this.state != State.STATE_LEADER) {
                // term has changed and nothing should be done, otherwise there will be
                // an ABA problem.
                return;
            }
            if (st.isOk()) {
                // Caught up successfully
                this.confCtx.onCaughtUp(version, peer, true);
                return;
            }
            // Retry if this peer is still alive
            if (st.getCode() == RaftError.ETIMEDOUT.getNumber()
                && Utils.monotonicMs() - this.replicatorGroup.getLastRpcSendTimestamp(peer) <= this.options
                    .getElectionTimeoutMs()) {
                LOG.debug("Node {} waits peer {} to catch up.", getNodeId(), peer);
                final OnCaughtUp caughtUp = new OnCaughtUp(this, term, peer, version);
                final long dueTime = Utils.nowMs() + this.options.getElectionTimeoutMs();
                if (this.replicatorGroup.waitCaughtUp(peer, this.options.getCatchupMargin(), dueTime, caughtUp)) {
                    return;
                }
                LOG.warn("Node {} waitCaughtUp failed, peer={}.", getNodeId(), peer);
            }
            LOG.warn("Node {} caughtUp failed, status={}, peer={}.", getNodeId(), st, peer);
            this.confCtx.onCaughtUp(version, peer, false);
        } finally {
            this.writeLock.unlock();
        }
    }

    private boolean checkDeadNodes(final Configuration conf, final long monotonicNowMs,
                                   final boolean stepDownOnCheckFail) {
        // Check learner replicators at first.
        for (final PeerId peer : conf.getLearners()) {
            checkReplicator(peer);
        }
        // Ensure quorum nodes alive.
        final List<PeerId> peers = conf.listPeers();
        final Configuration deadNodes = new Configuration();
        if (checkDeadNodes0(peers, monotonicNowMs, true, deadNodes)) {
            return true;
        }
        if (stepDownOnCheckFail) {
            LOG.warn("Node {} steps down when alive nodes don't satisfy quorum, term={}, deadNodes={}, conf={}.",
                getNodeId(), this.currTerm, deadNodes, conf);
            final Status status = new Status();
            status.setError(RaftError.ERAFTTIMEDOUT, "Majority of the group dies: %d/%d", deadNodes.size(),
                peers.size());
            stepDown(this.currTerm, false, status);
        }
        return false;
    }

    private boolean checkDeadNodes0(final List<PeerId> peers, final long monotonicNowMs, final boolean checkReplicator,
                                    final Configuration deadNodes) {
        final int leaderLeaseTimeoutMs = this.options.getLeaderLeaseTimeoutMs();
        int aliveCount = 0;
        long startLease = Long.MAX_VALUE;
        for (final PeerId peer : peers) {
            if (peer.equals(this.serverId)) {
                aliveCount++;
                continue;
            }
            if (checkReplicator) {
                checkReplicator(peer);
            }
            final long lastRpcSendTimestamp = this.replicatorGroup.getLastRpcSendTimestamp(peer);
            if (monotonicNowMs - lastRpcSendTimestamp <= leaderLeaseTimeoutMs) {
                aliveCount++;
                if (startLease > lastRpcSendTimestamp) {
                    startLease = lastRpcSendTimestamp;
                }
                continue;
            }
            if (deadNodes != null) {
                deadNodes.addPeer(peer);
            }
        }
        if (aliveCount >= peers.size() / 2 + 1) {
            updateLastLeaderTimestamp(startLease);
            return true;
        }
        return false;
    }

    // in read_lock
    private List<PeerId> getAliveNodes(final Collection<PeerId> peers, final long monotonicNowMs) {
        final int leaderLeaseTimeoutMs = this.options.getLeaderLeaseTimeoutMs();
        final List<PeerId> alivePeers = new ArrayList<>();
        for (final PeerId peer : peers) {
            if (peer.equals(this.serverId)) {
                alivePeers.add(peer.copy());
                continue;
            }
            if (monotonicNowMs - this.replicatorGroup.getLastRpcSendTimestamp(peer) <= leaderLeaseTimeoutMs) {
                alivePeers.add(peer.copy());
            }
        }
        return alivePeers;
    }

    @SuppressWarnings({ "LoopStatementThatDoesntLoop", "ConstantConditions" })
    private void handleStepDownTimeout() {
        do {
            this.readLock.lock();
            try {
                if (this.state.compareTo(State.STATE_TRANSFERRING) > 0) {
                    LOG.debug("Node {} stop step-down timer, term={}, state={}.", getNodeId(), this.currTerm,
                        this.state);
                    return;
                }
                final long monotonicNowMs = Utils.monotonicMs();
                if (!checkDeadNodes(this.conf.getConf(), monotonicNowMs, false)) {
                    break;
                }
                if (!this.conf.getOldConf().isEmpty()) {
                    if (!checkDeadNodes(this.conf.getOldConf(), monotonicNowMs, false)) {
                        break;
                    }
                }
                return;
            } finally {
                this.readLock.unlock();
            }
        } while (false);

        this.writeLock.lock();
        try {
            if (this.state.compareTo(State.STATE_TRANSFERRING) > 0) {
                LOG.debug("Node {} stop step-down timer, term={}, state={}.", getNodeId(), this.currTerm, this.state);
                return;
            }
            final long monotonicNowMs = Utils.monotonicMs();
            checkDeadNodes(this.conf.getConf(), monotonicNowMs, true);
            if (!this.conf.getOldConf().isEmpty()) {
                checkDeadNodes(this.conf.getOldConf(), monotonicNowMs, true);
            }
        } finally {
            this.writeLock.unlock();
        }
    }

    /**
     * Configuration changed callback.
     *
     * @author boyan (boyan@alibaba-inc.com)
     *
     * 2018-Apr-11 2:53:43 PM
     */
    private class ConfigurationChangeDone implements Closure {
        private final long    term;
        private final boolean leaderStart;

        public ConfigurationChangeDone(final long term, final boolean leaderStart) {
            super();
            this.term = term;
            this.leaderStart = leaderStart;
        }

        @Override
        public void run(final Status status) {
            if (status.isOk()) {
                onConfigurationChangeDone(this.term);
                if (this.leaderStart) {
                    getOptions().getFsm().onLeaderStart(this.term);
                }
            } else {
                LOG.error("Fail to run ConfigurationChangeDone, status: {}.", status);
            }
        }
    }

    private void unsafeApplyConfiguration(final Configuration newConf, final Configuration oldConf,
                                          final boolean leaderStart) {
        Requires.requireTrue(this.confCtx.isBusy(), "ConfigurationContext is not busy");
        final LogEntry entry = new LogEntry(EnumOutter.EntryType.ENTRY_TYPE_CONFIGURATION);
        entry.setId(new LogId(0, this.currTerm));
        entry.setPeers(newConf.listPeers());
        entry.setLearners(newConf.listLearners());
        if (oldConf != null) {
            entry.setOldPeers(oldConf.listPeers());
            entry.setOldLearners(oldConf.listLearners());
        }
        final ConfigurationChangeDone configurationChangeDone = new ConfigurationChangeDone(this.currTerm, leaderStart);
        // Use the new_conf to deal the quorum of this very log
        if (!this.ballotBox.appendPendingTask(newConf, oldConf, configurationChangeDone)) {
            Utils.runClosureInThread(configurationChangeDone, new Status(RaftError.EINTERNAL, "Fail to append task."));
            return;
        }
        final List<LogEntry> entries = new ArrayList<>();
        entries.add(entry);
        this.logManager.appendEntries(entries, new LeaderStableClosure(entries));
        checkAndSetConfiguration(false);
    }

    private void unsafeRegisterConfChange(final Configuration oldConf, final Configuration newConf, final Closure done) {

        Requires.requireTrue(newConf.isValid(), "Invalid new conf: %s", newConf);
        // The new conf entry(will be stored in log manager) should be valid
        Requires.requireTrue(new ConfigurationEntry(null, newConf, oldConf).isValid(), "Invalid conf entry: %s",
            newConf);

        if (this.state != State.STATE_LEADER) {
            LOG.warn("Node {} refused configuration changing as the state={}.", getNodeId(), this.state);
            if (done != null) {
                final Status status = new Status();
                if (this.state == State.STATE_TRANSFERRING) {
                    status.setError(RaftError.EBUSY, "Is transferring leadership.");
                } else {
                    status.setError(RaftError.EPERM, "Not leader");
                }
                Utils.runClosureInThread(done, status);
            }
            return;
        }
        // check concurrent conf change
        if (this.confCtx.isBusy()) {
            LOG.warn("Node {} refused configuration concurrent changing.", getNodeId());
            if (done != null) {
                Utils.runClosureInThread(done, new Status(RaftError.EBUSY, "Doing another configuration change."));
            }
            return;
        }
        // Return immediately when the new peers equals to current configuration
        if (this.conf.getConf().equals(newConf)) {
            Utils.runClosureInThread(done);
            return;
        }
        this.confCtx.start(oldConf, newConf, done);
    }

    private void afterShutdown() {
        List<Closure> savedDoneList = null;
        this.writeLock.lock();
        try {
            if (!this.shutdownContinuations.isEmpty()) {
                savedDoneList = new ArrayList<>(this.shutdownContinuations);
            }
            if (this.logStorage != null) {
                this.logStorage.shutdown();
            }
            this.state = State.STATE_SHUTDOWN;
        } finally {
            this.writeLock.unlock();
        }
        if (savedDoneList != null) {
            for (final Closure closure : savedDoneList) {
                Utils.runClosureInThread(closure);
            }
        }
    }

    @Override
    public NodeOptions getOptions() {
        return this.options;
    }

    public Scheduler getTimerManager() {
        return this.timerManager;
    }

    @Override
    public RaftOptions getRaftOptions() {
        return this.raftOptions;
    }

    @OnlyForTest
    long getCurrentTerm() {
        this.readLock.lock();
        try {
            return this.currTerm;
        } finally {
            this.readLock.unlock();
        }
    }

    @OnlyForTest
    ConfigurationEntry getConf() {
        this.readLock.lock();
        try {
            return this.conf;
        } finally {
            this.readLock.unlock();
        }
    }

    @Override
    public void shutdown() {
        shutdown(null);
    }

    public void onConfigurationChangeDone(final long term) {
        this.writeLock.lock();
        try {
            if (term != this.currTerm || this.state.compareTo(State.STATE_TRANSFERRING) > 0) {
                LOG.warn("Node {} process onConfigurationChangeDone at term {} while state={}, currTerm={}.",
                    getNodeId(), term, this.state, this.currTerm);
                return;
            }
            this.confCtx.nextStage();
        } finally {
            this.writeLock.unlock();
        }
    }

    @Override
    public PeerId getLeaderId() {
        this.readLock.lock();
        try {
            return this.leaderId.isEmpty() ? null : this.leaderId;
        } finally {
            this.readLock.unlock();
        }
    }

    @Override
    public String getGroupId() {
        return this.groupId;
    }

    public PeerId getServerId() {
        return this.serverId;
    }

    @Override
    public NodeId getNodeId() {
        if (this.nodeId == null) {
            this.nodeId = new NodeId(this.groupId, this.serverId);
        }
        return this.nodeId;
    }

    public RaftClientService getRpcService() {
        return this.rpcService;
    }

    public void onError(final RaftException error) {
        LOG.warn("Node {} got error: {}.", getNodeId(), error);
        if (this.fsmCaller != null) {
            // onError of fsmCaller is guaranteed to be executed once.
            this.fsmCaller.onError(error);
        }
        if (this.readOnlyService != null) {
            this.readOnlyService.setError(error);
        }
        this.writeLock.lock();
        try {
            // If it is leader, need to wake up a new one;
            // If it is follower, also step down to call on_stop_following.
            if (this.state.compareTo(State.STATE_FOLLOWER) <= 0) {
                stepDown(this.currTerm, this.state == State.STATE_LEADER, new Status(RaftError.EBADNODE,
                    "Raft node(leader or candidate) is in error."));
            }
            if (this.state.compareTo(State.STATE_ERROR) < 0) {
                this.state = State.STATE_ERROR;
            }
        } finally {
            this.writeLock.unlock();
        }
    }

    public void handleRequestVoteResponse(final PeerId peerId, final long term, final RequestVoteResponse response) {
        this.writeLock.lock();
        try {
            if (this.state != State.STATE_CANDIDATE) {
                LOG.warn("Node {} received invalid RequestVoteResponse from {}, state not in STATE_CANDIDATE but {}.",
                    getNodeId(), peerId, this.state);
                return;
            }
            // check stale term
            if (term != this.currTerm) {
                LOG.warn("Node {} received stale RequestVoteResponse from {}, term={}, currTerm={}.", getNodeId(),
                    peerId, term, this.currTerm);
                return;
            }
            // check response term
            if (response.getTerm() > this.currTerm) {
                LOG.warn("Node {} received invalid RequestVoteResponse from {}, term={}, expect={}.", getNodeId(),
                    peerId, response.getTerm(), this.currTerm);
                stepDown(response.getTerm(), false, new Status(RaftError.EHIGHERTERMRESPONSE,
                    "Raft node receives higher term request_vote_response."));
                return;
            }
            // check granted quorum?
            if (response.getGranted()) {
                this.voteCtx.grant(peerId);
                if (this.voteCtx.isGranted()) {
                    becomeLeader();
                }
            }
        } finally {
            this.writeLock.unlock();
        }
    }

    private class OnRequestVoteRpcDone extends RpcResponseClosureAdapter<RequestVoteResponse> {

        final long         startMs;
        final PeerId       peer;
        final long         term;
        final NodeImpl     node;
        RequestVoteRequest request;

        public OnRequestVoteRpcDone(final PeerId peer, final long term, final NodeImpl node) {
            super();
            this.startMs = Utils.monotonicMs();
            this.peer = peer;
            this.term = term;
            this.node = node;
        }

        @Override
        public void run(final Status status) {
            NodeImpl.this.metrics.recordLatency("request-vote", Utils.monotonicMs() - this.startMs);
            if (!status.isOk()) {
                LOG.warn("Node {} RequestVote to {} error: {}.", this.node.getNodeId(), this.peer, status);
            } else {
                this.node.handleRequestVoteResponse(this.peer, this.term, getResponse());
            }
        }
    }

    public void handlePreVoteResponse(final PeerId peerId, final long term, final RequestVoteResponse response) {
        boolean doUnlock = true;
        this.writeLock.lock();
        try {
            if (this.state != State.STATE_FOLLOWER) {
                LOG.warn("Node {} received invalid PreVoteResponse from {}, state not in STATE_FOLLOWER but {}.",
                    getNodeId(), peerId, this.state);
                return;
            }
            if (term != this.currTerm) {
                LOG.warn("Node {} received invalid PreVoteResponse from {}, term={}, currTerm={}.", getNodeId(),
                    peerId, term, this.currTerm);
                return;
            }
            if (response.getTerm() > this.currTerm) {
                LOG.warn("Node {} received invalid PreVoteResponse from {}, term {}, expect={}.", getNodeId(), peerId,
                    response.getTerm(), this.currTerm);
                stepDown(response.getTerm(), false, new Status(RaftError.EHIGHERTERMRESPONSE,
                    "Raft node receives higher term pre_vote_response."));
                return;
            }
            LOG.info("Node {} received PreVoteResponse from {}, term={}, granted={}.", getNodeId(), peerId,
                response.getTerm(), response.getGranted());
            // check granted quorum?
            if (response.getGranted()) {
                this.prevVoteCtx.grant(peerId);
                if (this.prevVoteCtx.isGranted()) {
                    doUnlock = false;
                    electSelf();
                }
            }
        } finally {
            if (doUnlock) {
                this.writeLock.unlock();
            }
        }
    }

    private class OnPreVoteRpcDone extends RpcResponseClosureAdapter<RequestVoteResponse> {

        final long         startMs;
        final PeerId       peer;
        final long         term;
        RequestVoteRequest request;

        public OnPreVoteRpcDone(final PeerId peer, final long term) {
            super();
            this.startMs = Utils.monotonicMs();
            this.peer = peer;
            this.term = term;
        }

        @Override
        public void run(final Status status) {
            NodeImpl.this.metrics.recordLatency("pre-vote", Utils.monotonicMs() - this.startMs);
            if (!status.isOk()) {
                LOG.warn("Node {} PreVote to {} error: {}.", getNodeId(), this.peer, status);
            } else {
                handlePreVoteResponse(this.peer, this.term, getResponse());
            }
        }
    }

    // in writeLock
    private void preVote() {
        long oldTerm;
        try {
            LOG.info("Node {} term {} start preVote.", getNodeId(), this.currTerm);
            if (this.snapshotExecutor != null && this.snapshotExecutor.isInstallingSnapshot()) {
                LOG.warn(
                    "Node {} term {} doesn't do preVote when installing snapshot as the configuration may be out of date.",
                    getNodeId(), this.currTerm);
                return;
            }
            if (!this.conf.contains(this.serverId)) {
                LOG.warn("Node {} can't do preVote as it is not in conf <{}>.", getNodeId(), this.conf);
                return;
            }
            oldTerm = this.currTerm;
        } finally {
            this.writeLock.unlock();
        }

        final LogId lastLogId = this.logManager.getLastLogId(true);

        boolean doUnlock = true;
        this.writeLock.lock();
        try {
            // pre_vote need defense ABA after unlock&writeLock
            if (oldTerm != this.currTerm) {
                LOG.warn("Node {} raise term {} when get lastLogId.", getNodeId(), this.currTerm);
                return;
            }
            this.prevVoteCtx.init(this.conf.getConf(), this.conf.isStable() ? null : this.conf.getOldConf());
            for (final PeerId peer : this.conf.listPeers()) {
                if (peer.equals(this.serverId)) {
                    continue;
                }
                if (!this.rpcService.connect(peer.getEndpoint())) {
                    LOG.warn("Node {} channel init failed, address={}.", getNodeId(), peer.getEndpoint());
                    continue;
                }
                final OnPreVoteRpcDone done = new OnPreVoteRpcDone(peer, this.currTerm);
                done.request = RequestVoteRequest.newBuilder() //
                    .setPreVote(true) // it's a pre-vote request.
                    .setGroupId(this.groupId) //
                    .setServerId(this.serverId.toString()) //
                    .setPeerId(peer.toString()) //
                    .setTerm(this.currTerm + 1) // next term
                    .setLastLogIndex(lastLogId.getIndex()) //
                    .setLastLogTerm(lastLogId.getTerm()) //
                    .build();
                this.rpcService.preVote(peer.getEndpoint(), done.request, done);
            }
            this.prevVoteCtx.grant(this.serverId);
            if (this.prevVoteCtx.isGranted()) {
                doUnlock = false;
                electSelf();
            }
        } finally {
            if (doUnlock) {
                this.writeLock.unlock();
            }
        }
    }

    private void handleVoteTimeout() {
        this.writeLock.lock();
        if (this.state != State.STATE_CANDIDATE) {
            this.writeLock.unlock();
            return;
        }

        if (this.raftOptions.isStepDownWhenVoteTimedout()) {
            LOG.warn(
                "Candidate node {} term {} steps down when election reaching vote timeout: fail to get quorum vote-granted.",
                this.nodeId, this.currTerm);
            stepDown(this.currTerm, false, new Status(RaftError.ETIMEDOUT,
                "Vote timeout: fail to get quorum vote-granted."));
            // unlock in preVote
            preVote();
        } else {
            LOG.debug("Node {} term {} retry to vote self.", getNodeId(), this.currTerm);
            // unlock in electSelf
            electSelf();
        }
    }

    @Override
    public boolean isLeader() {
        return isLeader(true);
    }

    @Override
    public boolean isLeader(final boolean blocking) {
        if (!blocking) {
            return this.state == State.STATE_LEADER;
        }
        this.readLock.lock();
        try {
            return this.state == State.STATE_LEADER;
        } finally {
            this.readLock.unlock();
        }
    }

    @Override
    public void shutdown(Closure done) {
        List<RepeatedTimer> timers = null;
        this.writeLock.lock();
        try {
            LOG.info("Node {} shutdown, currTerm={} state={}.", getNodeId(), this.currTerm, this.state);
            if (this.state.compareTo(State.STATE_SHUTTING) < 0) {
                NodeManager.getInstance().remove(this);
                // If it is leader, set the wakeup_a_candidate with true;
                // If it is follower, call on_stop_following in step_down
                if (this.state.compareTo(State.STATE_FOLLOWER) <= 0) {
                    stepDown(this.currTerm, this.state == State.STATE_LEADER,
                            new Status(RaftError.ESHUTDOWN, "Raft node is going to quit."));
                }
                this.state = State.STATE_SHUTTING;
                // Stop all timers
                timers = stopAllTimers();
                if (this.readOnlyService != null) {
                    this.readOnlyService.shutdown();
                }
                if (this.logManager != null) {
                    this.logManager.shutdown();
                }
                if (this.metaStorage != null) {
                    this.metaStorage.shutdown();
                }
                if (this.snapshotExecutor != null) {
                    this.snapshotExecutor.shutdown();
                }
                if (this.wakingCandidate != null) {
                    Replicator.stop(this.wakingCandidate);
                }
                if (this.fsmCaller != null) {
                    this.fsmCaller.shutdown();
                }
                if (this.rpcService != null) {
                    this.rpcService.shutdown();
                }
                if (this.applyQueue != null) {
                    final CountDownLatch latch = new CountDownLatch(1);
                    this.shutdownLatch = latch;
                    Utils.runInThread(
                        () -> this.applyQueue.publishEvent((event, sequence) -> event.shutdownLatch = latch));
                } else {
                    final int num = GLOBAL_NUM_NODES.decrementAndGet();
                    LOG.info("The number of active nodes decrement to {}.", num);
                }
                if (this.timerManager != null) {
                    this.timerManager.shutdown();
                }
            }

            if (this.state != State.STATE_SHUTDOWN) {
                if (done != null) {
                    this.shutdownContinuations.add(done);
                    done = null;
                }
                return;
            }
        } finally {
            this.writeLock.unlock();

            // Destroy all timers out of lock
            if (timers != null) {
                destroyAllTimers(timers);
            }
            // Call join() asynchronously
            final Closure shutdownHook = done;
            Utils.runInThread(() -> {
              try {
                join();
              } catch (InterruptedException e) {
                Thread.currentThread().interrupt();
              } finally {
                // This node is down, it's ok to invoke done right now. Don't invoke this
                // in place to avoid the dead writeLock issue when done.Run() is going to acquire
                // a writeLock which is already held by the caller
                if (shutdownHook != null) {
                  shutdownHook.run(Status.OK());
                }
              }
            });

        }
    }

    // Should in lock
    private List<RepeatedTimer> stopAllTimers() {
        final List<RepeatedTimer> timers = new ArrayList<>();
        if (this.electionTimer != null) {
            this.electionTimer.stop();
            timers.add(this.electionTimer);
        }
        if (this.voteTimer != null) {
            this.voteTimer.stop();
            timers.add(this.voteTimer);
        }
        if (this.stepDownTimer != null) {
            this.stepDownTimer.stop();
            timers.add(this.stepDownTimer);
        }
        if (this.snapshotTimer != null) {
            this.snapshotTimer.stop();
            timers.add(this.snapshotTimer);
        }
        return timers;
    }

    private void destroyAllTimers(final List<RepeatedTimer> timers) {
        for (final RepeatedTimer timer : timers) {
            timer.destroy();
        }
    }

    @Override
    public synchronized void join() throws InterruptedException {
        if (this.shutdownLatch != null) {
            if (this.readOnlyService != null) {
                this.readOnlyService.join();
            }
            if (this.logManager != null) {
                this.logManager.join();
            }
            if (this.snapshotExecutor != null) {
                this.snapshotExecutor.join();
            }
            if (this.wakingCandidate != null) {
                Replicator.join(this.wakingCandidate);
            }
            this.shutdownLatch.await();
            this.applyDisruptor.shutdown();
            this.applyQueue = null;
            this.applyDisruptor = null;
            this.shutdownLatch = null;
        }
        if (this.fsmCaller != null) {
            this.fsmCaller.join();
        }
    }

    private static class StopTransferArg {
        final NodeImpl node;
        final long     term;
        final PeerId   peer;

        public StopTransferArg(final NodeImpl node, final long term, final PeerId peer) {
            super();
            this.node = node;
            this.term = term;
            this.peer = peer;
        }
    }

    private void handleTransferTimeout(final long term, final PeerId peer) {
        LOG.info("Node {} failed to transfer leadership to peer {}, reached timeout.", getNodeId(), peer);
        this.writeLock.lock();
        try {
            if (term == this.currTerm) {
                this.replicatorGroup.stopTransferLeadership(peer);
                if (this.state == State.STATE_TRANSFERRING) {
                    this.fsmCaller.onLeaderStart(term);
                    this.state = State.STATE_LEADER;
                    this.stopTransferArg = null;
                }
            }
        } finally {
            this.writeLock.unlock();
        }
    }

    private void onTransferTimeout(final StopTransferArg arg) {
        arg.node.handleTransferTimeout(arg.term, arg.peer);
    }

    /**
     * Retrieve current configuration this node seen so far. It's not a reliable way to
     * retrieve cluster peers info, you should use {@link #listPeers()} instead.
     *
     * @return current configuration.
     *
     * @since 1.0.3
     */
    public Configuration getCurrentConf() {
        this.readLock.lock();
        try {
            if (this.conf != null && this.conf.getConf() != null) {
                return this.conf.getConf().copy();
            }
            return null;
        } finally {
            this.readLock.unlock();
        }
    }

    @Override
    public List<PeerId> listPeers() {
        this.readLock.lock();
        try {
            if (this.state != State.STATE_LEADER) {
                throw new IllegalStateException("Not leader");
            }
            return this.conf.getConf().listPeers();
        } finally {
            this.readLock.unlock();
        }
    }

    @Override
    public List<PeerId> listAlivePeers() {
        this.readLock.lock();
        try {
            if (this.state != State.STATE_LEADER) {
                throw new IllegalStateException("Not leader");
            }
            return getAliveNodes(this.conf.getConf().getPeers(), Utils.monotonicMs());
        } finally {
            this.readLock.unlock();
        }
    }

    @Override
    public List<PeerId> listLearners() {
        this.readLock.lock();
        try {
            if (this.state != State.STATE_LEADER) {
                throw new IllegalStateException("Not leader");
            }
            return this.conf.getConf().listLearners();
        } finally {
            this.readLock.unlock();
        }
    }

    @Override
    public List<PeerId> listAliveLearners() {
        this.readLock.lock();
        try {
            if (this.state != State.STATE_LEADER) {
                throw new IllegalStateException("Not leader");
            }
            return getAliveNodes(this.conf.getConf().getLearners(), Utils.monotonicMs());
        } finally {
            this.readLock.unlock();
        }
    }

    @Override
    public void addPeer(final PeerId peer, final Closure done) {
        Requires.requireNonNull(peer, "Null peer");
        this.writeLock.lock();
        try {
            Requires.requireTrue(!this.conf.getConf().contains(peer), "Peer already exists in current configuration");

            final Configuration newConf = new Configuration(this.conf.getConf());
            newConf.addPeer(peer);
            unsafeRegisterConfChange(this.conf.getConf(), newConf, done);
        } finally {
            this.writeLock.unlock();
        }
    }

    @Override
    public void removePeer(final PeerId peer, final Closure done) {
        Requires.requireNonNull(peer, "Null peer");
        this.writeLock.lock();
        try {
            Requires.requireTrue(this.conf.getConf().contains(peer), "Peer not found in current configuration");

            final Configuration newConf = new Configuration(this.conf.getConf());
            newConf.removePeer(peer);
            unsafeRegisterConfChange(this.conf.getConf(), newConf, done);
        } finally {
            this.writeLock.unlock();
        }
    }

    @Override
    public void changePeers(final Configuration newPeers, final Closure done) {
        Requires.requireNonNull(newPeers, "Null new peers");
        Requires.requireTrue(!newPeers.isEmpty(), "Empty new peers");
        this.writeLock.lock();
        try {
            LOG.info("Node {} change peers from {} to {}.", getNodeId(), this.conf.getConf(), newPeers);
            unsafeRegisterConfChange(this.conf.getConf(), newPeers, done);
        } finally {
            this.writeLock.unlock();
        }
    }

    @Override
    public Status resetPeers(final Configuration newPeers) {
        Requires.requireNonNull(newPeers, "Null new peers");
        Requires.requireTrue(!newPeers.isEmpty(), "Empty new peers");
        Requires.requireTrue(newPeers.isValid(), "Invalid new peers: %s", newPeers);
        this.writeLock.lock();
        try {
            if (newPeers.isEmpty()) {
                LOG.warn("Node {} set empty peers.", getNodeId());
                return new Status(RaftError.EINVAL, "newPeers is empty");
            }
            if (!this.state.isActive()) {
                LOG.warn("Node {} is in state {}, can't set peers.", getNodeId(), this.state);
                return new Status(RaftError.EPERM, "Bad state: %s", this.state);
            }
            // bootstrap?
            if (this.conf.getConf().isEmpty()) {
                LOG.info("Node {} set peers to {} from empty.", getNodeId(), newPeers);
                this.conf.setConf(newPeers);
                stepDown(this.currTerm + 1, false, new Status(RaftError.ESETPEER, "Set peer from empty configuration"));
                return Status.OK();
            }
            if (this.state == State.STATE_LEADER && this.confCtx.isBusy()) {
                LOG.warn("Node {} set peers need wait current conf changing.", getNodeId());
                return new Status(RaftError.EBUSY, "Changing to another configuration");
            }
            // check equal, maybe retry direct return
            if (this.conf.getConf().equals(newPeers)) {
                return Status.OK();
            }
            final Configuration newConf = new Configuration(newPeers);
            LOG.info("Node {} set peers from {} to {}.", getNodeId(), this.conf.getConf(), newPeers);
            this.conf.setConf(newConf);
            this.conf.getOldConf().reset();
            stepDown(this.currTerm + 1, false, new Status(RaftError.ESETPEER, "Raft node set peer normally"));
            return Status.OK();
        } finally {
            this.writeLock.unlock();
        }
    }

    @Override
    public void addLearners(final List<PeerId> learners, final Closure done) {
        checkPeers(learners);
        this.writeLock.lock();
        try {
            final Configuration newConf = new Configuration(this.conf.getConf());
            for (final PeerId peer : learners) {
                newConf.addLearner(peer);
            }
            unsafeRegisterConfChange(this.conf.getConf(), newConf, done);
        } finally {
            this.writeLock.unlock();
        }

    }

    private void checkPeers(final List<PeerId> peers) {
        Requires.requireNonNull(peers, "Null peers");
        Requires.requireTrue(!peers.isEmpty(), "Empty peers");
        for (final PeerId peer : peers) {
            Requires.requireNonNull(peer, "Null peer");
        }
    }

    @Override
    public void removeLearners(final List<PeerId> learners, final Closure done) {
        checkPeers(learners);
        this.writeLock.lock();
        try {
            final Configuration newConf = new Configuration(this.conf.getConf());
            for (final PeerId peer : learners) {
                newConf.removeLearner(peer);
            }
            unsafeRegisterConfChange(this.conf.getConf(), newConf, done);
        } finally {
            this.writeLock.unlock();
        }
    }

    @Override
    public void resetLearners(final List<PeerId> learners, final Closure done) {
        checkPeers(learners);
        this.writeLock.lock();
        try {
            final Configuration newConf = new Configuration(this.conf.getConf());
            newConf.setLearners(new LinkedHashSet<>(learners));
            unsafeRegisterConfChange(this.conf.getConf(), newConf, done);
        } finally {
            this.writeLock.unlock();
        }
    }

    @Override
    public void snapshot(final Closure done) {
        doSnapshot(done);
    }

    private void doSnapshot(final Closure done) {
        if (this.snapshotExecutor != null) {
            this.snapshotExecutor.doSnapshot(done);
        } else {
            if (done != null) {
                final Status status = new Status(RaftError.EINVAL, "Snapshot is not supported");
                Utils.runClosureInThread(done, status);
            }
        }
    }

    @Override
    public void resetElectionTimeoutMs(final int electionTimeoutMs) {
        Requires.requireTrue(electionTimeoutMs > 0, "Invalid electionTimeoutMs");
        this.writeLock.lock();
        try {
            this.options.setElectionTimeoutMs(electionTimeoutMs);
            this.replicatorGroup.resetHeartbeatInterval(heartbeatTimeout(this.options.getElectionTimeoutMs()));
            this.replicatorGroup.resetElectionTimeoutInterval(electionTimeoutMs);
            LOG.info("Node {} reset electionTimeout, currTimer {} state {} new electionTimeout {}.", getNodeId(),
                this.currTerm, this.state, electionTimeoutMs);
            this.electionTimer.reset(electionTimeoutMs);
        } finally {
            this.writeLock.unlock();
        }
    }

    @Override
    public Status transferLeadershipTo(final PeerId peer) {
        Requires.requireNonNull(peer, "Null peer");
        this.writeLock.lock();
        try {
            if (this.state != State.STATE_LEADER) {
                LOG.warn("Node {} can't transfer leadership to peer {} as it is in state {}.", getNodeId(), peer,
                    this.state);
                return new Status(this.state == State.STATE_TRANSFERRING ? RaftError.EBUSY : RaftError.EPERM,
                        "Not a leader");
            }
            if (this.confCtx.isBusy()) {
                // It's very messy to deal with the case when the |peer| received
                // TimeoutNowRequest and increase the term while somehow another leader
                // which was not replicated with the newest configuration has been
                // elected. If no add_peer with this very |peer| is to be invoked ever
                // after nor this peer is to be killed, this peer will spin in the voting
                // procedure and make the each new leader stepped down when the peer
                // reached vote timeout and it starts to vote (because it will increase
                // the term of the group)
                // To make things simple, refuse the operation and force users to
                // invoke transfer_leadership_to after configuration changing is
                // completed so that the peer's configuration is up-to-date when it
                // receives the TimeOutNowRequest.
                LOG.warn(
                    "Node {} refused to transfer leadership to peer {} when the leader is changing the configuration.",
                    getNodeId(), peer);
                return new Status(RaftError.EBUSY, "Changing the configuration");
            }

            PeerId peerId = peer.copy();
            // if peer_id is ANY_PEER(0.0.0.0:0:0), the peer with the largest
            // last_log_id will be selected.
            if (peerId.equals(PeerId.ANY_PEER)) {
                LOG.info("Node {} starts to transfer leadership to any peer.", getNodeId());
                if ((peerId = this.replicatorGroup.findTheNextCandidate(this.conf)) == null) {
                    return new Status(-1, "Candidate not found for any peer");
                }
            }
            if (peerId.equals(this.serverId)) {
                LOG.info("Node {} transferred leadership to self.", this.serverId);
                return Status.OK();
            }
            if (!this.conf.contains(peerId)) {
                LOG.info("Node {} refused to transfer leadership to peer {} as it is not in {}.", getNodeId(), peer,
                    this.conf);
                return new Status(RaftError.EINVAL, "Not in current configuration");
            }

            final long lastLogIndex = this.logManager.getLastLogIndex();
            if (!this.replicatorGroup.transferLeadershipTo(peerId, lastLogIndex)) {
                LOG.warn("No such peer {}.", peer);
                return new Status(RaftError.EINVAL, "No such peer %s", peer);
            }
            this.state = State.STATE_TRANSFERRING;
            final Status status = new Status(RaftError.ETRANSFERLEADERSHIP,
                "Raft leader is transferring leadership to %s", peerId);
            onLeaderStop(status);
            LOG.info("Node {} starts to transfer leadership to peer {}.", getNodeId(), peer);
            final StopTransferArg stopArg = new StopTransferArg(this, this.currTerm, peerId);
            this.stopTransferArg = stopArg;
            this.transferTimer = this.timerManager.schedule(() -> onTransferTimeout(stopArg),
                this.options.getElectionTimeoutMs(), TimeUnit.MILLISECONDS);

        } finally {
            this.writeLock.unlock();
        }
        return Status.OK();
    }

    private void onLeaderStop(final Status status) {
        this.replicatorGroup.clearFailureReplicators();
        this.fsmCaller.onLeaderStop(status);
    }

    @Override
    public Message handleTimeoutNowRequest(final TimeoutNowRequest request, final RpcRequestClosure done) {
        boolean doUnlock = true;
        this.writeLock.lock();
        try {
            if (request.getTerm() != this.currTerm) {
                final long savedCurrTerm = this.currTerm;
                if (request.getTerm() > this.currTerm) {
                    stepDown(request.getTerm(), false, new Status(RaftError.EHIGHERTERMREQUEST,
                        "Raft node receives higher term request"));
                }
                LOG.info("Node {} received TimeoutNowRequest from {} while currTerm={} didn't match requestTerm={}.",
                    getNodeId(), request.getPeerId(), savedCurrTerm, request.getTerm());
                return TimeoutNowResponse.newBuilder() //
                    .setTerm(this.currTerm) //
                    .setSuccess(false) //
                    .build();
            }
            if (this.state != State.STATE_FOLLOWER) {
                LOG.info("Node {} received TimeoutNowRequest from {}, while state={}, term={}.", getNodeId(),
                    request.getServerId(), this.state, this.currTerm);
                return TimeoutNowResponse.newBuilder() //
                    .setTerm(this.currTerm) //
                    .setSuccess(false) //
                    .build();
            }

            final long savedTerm = this.currTerm;
            final TimeoutNowResponse resp = TimeoutNowResponse.newBuilder() //
                .setTerm(this.currTerm + 1) //
                .setSuccess(true) //
                .build();
            // Parallelize response and election
            done.sendResponse(resp);
            doUnlock = false;
            electSelf();
            LOG.info("Node {} received TimeoutNowRequest from {}, term={}.", getNodeId(), request.getServerId(),
                savedTerm);
        } finally {
            if (doUnlock) {
                this.writeLock.unlock();
            }
        }
        return null;
    }

    @Override
    public Message handleInstallSnapshot(final InstallSnapshotRequest request, final RpcRequestClosure done) {
        if (this.snapshotExecutor == null) {
            return RpcFactoryHelper //
                .responseFactory() //
                .newResponse(InstallSnapshotResponse.getDefaultInstance(), RaftError.EINVAL, "Not supported snapshot");
        }
        final PeerId serverId = new PeerId();
        if (!serverId.parse(request.getServerId())) {
            LOG.warn("Node {} ignore InstallSnapshotRequest from {} bad server id.", getNodeId(), request.getServerId());
            return RpcFactoryHelper //
                .responseFactory() //
                .newResponse(InstallSnapshotResponse.getDefaultInstance(), RaftError.EINVAL,
                    "Parse serverId failed: %s", request.getServerId());
        }

        this.writeLock.lock();
        try {
            if (!this.state.isActive()) {
                LOG.warn("Node {} ignore InstallSnapshotRequest as it is not in active state {}.", getNodeId(),
                    this.state);
                return RpcFactoryHelper //
                    .responseFactory() //
                    .newResponse(InstallSnapshotResponse.getDefaultInstance(), RaftError.EINVAL,
                        "Node %s:%s is not in active state, state %s.", this.groupId, this.serverId, this.state.name());
            }

            if (request.getTerm() < this.currTerm) {
                LOG.warn("Node {} ignore stale InstallSnapshotRequest from {}, term={}, currTerm={}.", getNodeId(),
                    request.getPeerId(), request.getTerm(), this.currTerm);
                return InstallSnapshotResponse.newBuilder() //
                    .setTerm(this.currTerm) //
                    .setSuccess(false) //
                    .build();
            }

            checkStepDown(request.getTerm(), serverId);

            if (!serverId.equals(this.leaderId)) {
                LOG.error("Another peer {} declares that it is the leader at term {} which was occupied by leader {}.",
                    serverId, this.currTerm, this.leaderId);
                // Increase the term by 1 and make both leaders step down to minimize the
                // loss of split brain
                stepDown(request.getTerm() + 1, false, new Status(RaftError.ELEADERCONFLICT,
                    "More than one leader in the same term."));
                return InstallSnapshotResponse.newBuilder() //
                    .setTerm(request.getTerm() + 1) //
                    .setSuccess(false) //
                    .build();
            }

        } finally {
            this.writeLock.unlock();
        }
        final long startMs = Utils.monotonicMs();
        try {
            if (LOG.isInfoEnabled()) {
                LOG.info(
                    "Node {} received InstallSnapshotRequest from {}, lastIncludedLogIndex={}, lastIncludedLogTerm={}, lastLogId={}.",
                    getNodeId(), request.getServerId(), request.getMeta().getLastIncludedIndex(), request.getMeta()
                        .getLastIncludedTerm(), this.logManager.getLastLogId(false));
            }
            this.snapshotExecutor.installSnapshot(request, InstallSnapshotResponse.newBuilder(), done);
            return null;
        } finally {
            this.metrics.recordLatency("install-snapshot", Utils.monotonicMs() - startMs);
        }
    }

    public void updateConfigurationAfterInstallingSnapshot() {
        checkAndSetConfiguration(false);
    }

    private void stopReplicator(final Collection<PeerId> keep, final Collection<PeerId> drop) {
        if (drop != null) {
            for (final PeerId peer : drop) {
                if (!keep.contains(peer) && !peer.equals(this.serverId)) {
                    this.replicatorGroup.stopReplicator(peer);
                }
            }
        }
    }

    @Override
    public UserLog readCommittedUserLog(final long index) {
        if (index <= 0) {
            throw new LogIndexOutOfBoundsException("Request index is invalid: " + index);
        }

        final long savedLastAppliedIndex = this.fsmCaller.getLastAppliedIndex();

        if (index > savedLastAppliedIndex) {
            throw new LogIndexOutOfBoundsException("Request index " + index + " is greater than lastAppliedIndex: "
                                                   + savedLastAppliedIndex);
        }

        long curIndex = index;
        LogEntry entry = this.logManager.getEntry(curIndex);
        if (entry == null) {
            throw new LogNotFoundException("User log is deleted at index: " + index);
        }

        do {
            if (entry.getType() == EnumOutter.EntryType.ENTRY_TYPE_DATA) {
                return new UserLog(curIndex, entry.getData());
            } else {
                curIndex++;
            }
            if (curIndex > savedLastAppliedIndex) {
                throw new IllegalStateException("No user log between index:" + index + " and last_applied_index:"
                                                + savedLastAppliedIndex);
            }
            entry = this.logManager.getEntry(curIndex);
        } while (entry != null);

        throw new LogNotFoundException("User log is deleted at index: " + curIndex);
    }

    @Override
    public void addReplicatorStateListener(final Replicator.ReplicatorStateListener replicatorStateListener) {
        Requires.requireNonNull(replicatorStateListener, "replicatorStateListener");
        this.replicatorStateListeners.add(replicatorStateListener);
    }

    @Override
    public void removeReplicatorStateListener(final Replicator.ReplicatorStateListener replicatorStateListener) {
        Requires.requireNonNull(replicatorStateListener, "replicatorStateListener");
        this.replicatorStateListeners.remove(replicatorStateListener);
    }

    @Override
    public void clearReplicatorStateListeners() {
        this.replicatorStateListeners.clear();
    }

    @Override
    public List<Replicator.ReplicatorStateListener> getReplicatorStatueListeners() {
        return this.replicatorStateListeners;
    }

    @Override
    public int getNodeTargetPriority() {
        return this.targetPriority;
    }

    @Override
    public State getNodeState() {
        return this.state;
    }

    @Override
<<<<<<< HEAD
    public long getLastCommittedIndex() {
        if (this.ballotBox == null) {
            throw new IllegalStateException("Node not init");
        }
        if (this.ballotBox.getLastCommittedIndex() == 0) {
            throw new IllegalStateException("Current node not sync with other node successfully");
        }
        return this.ballotBox.getLastCommittedIndex();
    }

    @Override
    public long getLastAppliedIndex() {
        if (this.fsmCaller == null) {
            throw new IllegalStateException("Node not init");
        }
        if (this.fsmCaller.getLastAppliedIndex() == 0) {
            throw new IllegalStateException("Current term not applied any raft log");
        }
        return fsmCaller.getLastAppliedIndex();
    }

    @Override
=======
>>>>>>> af17c019
    public void describe(final Printer out) {
        // node
        final String _nodeId;
        final String _state;
        final String _leaderId;
        final long _currTerm;
        final String _conf;
        final int _targetPriority;
        this.readLock.lock();
        try {
            _nodeId = String.valueOf(getNodeId());
            _state = String.valueOf(this.state);
            _leaderId = String.valueOf(this.leaderId);
            _currTerm = this.currTerm;
            _conf = String.valueOf(this.conf);
            _targetPriority = this.targetPriority;
        } finally {
            this.readLock.unlock();
        }
        out.print("nodeId: ") //
            .println(_nodeId);
        out.print("state: ") //
            .println(_state);
        out.print("leaderId: ") //
            .println(_leaderId);
        out.print("term: ") //
            .println(_currTerm);
        out.print("conf: ") //
            .println(_conf);
        out.print("targetPriority: ") //
            .println(_targetPriority);

        // timers
        out.println("electionTimer: ");
        this.electionTimer.describe(out);

        out.println("voteTimer: ");
        this.voteTimer.describe(out);

        out.println("stepDownTimer: ");
        this.stepDownTimer.describe(out);

        out.println("snapshotTimer: ");
        this.snapshotTimer.describe(out);

        // logManager
        out.println("logManager: ");
        this.logManager.describe(out);

        // fsmCaller
        out.println("fsmCaller: ");
        this.fsmCaller.describe(out);

        // ballotBox
        out.println("ballotBox: ");
        this.ballotBox.describe(out);

        // snapshotExecutor
        if (this.snapshotExecutor != null) {
            out.println("snapshotExecutor: ");
            this.snapshotExecutor.describe(out);
        }

        // replicators
        out.println("replicatorGroup: ");
        this.replicatorGroup.describe(out);

        // log storage
        if (this.logStorage instanceof Describer) {
            out.println("logStorage: ");
            ((Describer) this.logStorage).describe(out);
        }
    }

    @Override
    public String toString() {
        return "JRaftNode [nodeId=" + getNodeId() + "]";
    }
}<|MERGE_RESOLUTION|>--- conflicted
+++ resolved
@@ -3416,31 +3416,6 @@
     }
 
     @Override
-<<<<<<< HEAD
-    public long getLastCommittedIndex() {
-        if (this.ballotBox == null) {
-            throw new IllegalStateException("Node not init");
-        }
-        if (this.ballotBox.getLastCommittedIndex() == 0) {
-            throw new IllegalStateException("Current node not sync with other node successfully");
-        }
-        return this.ballotBox.getLastCommittedIndex();
-    }
-
-    @Override
-    public long getLastAppliedIndex() {
-        if (this.fsmCaller == null) {
-            throw new IllegalStateException("Node not init");
-        }
-        if (this.fsmCaller.getLastAppliedIndex() == 0) {
-            throw new IllegalStateException("Current term not applied any raft log");
-        }
-        return fsmCaller.getLastAppliedIndex();
-    }
-
-    @Override
-=======
->>>>>>> af17c019
     public void describe(final Printer out) {
         // node
         final String _nodeId;
