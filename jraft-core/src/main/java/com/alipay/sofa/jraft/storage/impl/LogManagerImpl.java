/*
 * Licensed to the Apache Software Foundation (ASF) under one or more
 * contributor license agreements.  See the NOTICE file distributed with
 * this work for additional information regarding copyright ownership.
 * The ASF licenses this file to You under the Apache License, Version 2.0
 * (the "License"); you may not use this file except in compliance with
 * the License.  You may obtain a copy of the License at
 *
 *     http://www.apache.org/licenses/LICENSE-2.0
 *
 * Unless required by applicable law or agreed to in writing, software
 * distributed under the License is distributed on an "AS IS" BASIS,
 * WITHOUT WARRANTIES OR CONDITIONS OF ANY KIND, either express or implied.
 * See the License for the specific language governing permissions and
 * limitations under the License.
 */
package com.alipay.sofa.jraft.storage.impl;

import java.util.ArrayList;
import java.util.HashMap;
import java.util.List;
import java.util.Map;
import java.util.concurrent.CopyOnWriteArrayList;
import java.util.concurrent.CountDownLatch;
import java.util.concurrent.locks.Lock;
import java.util.concurrent.locks.ReadWriteLock;
import java.util.concurrent.locks.ReentrantReadWriteLock;

import org.slf4j.Logger;
import org.slf4j.LoggerFactory;

import com.alipay.sofa.jraft.FSMCaller;
import com.alipay.sofa.jraft.Status;
import com.alipay.sofa.jraft.conf.Configuration;
import com.alipay.sofa.jraft.conf.ConfigurationEntry;
import com.alipay.sofa.jraft.conf.ConfigurationManager;
import com.alipay.sofa.jraft.core.NodeMetrics;
import com.alipay.sofa.jraft.entity.EnumOutter.EntryType;
import com.alipay.sofa.jraft.entity.EnumOutter.ErrorType;
import com.alipay.sofa.jraft.entity.LogEntry;
import com.alipay.sofa.jraft.entity.LogId;
import com.alipay.sofa.jraft.entity.PeerId;
import com.alipay.sofa.jraft.entity.RaftOutter.SnapshotMeta;
import com.alipay.sofa.jraft.error.LogEntryCorrupteddException;
import com.alipay.sofa.jraft.error.RaftError;
import com.alipay.sofa.jraft.error.RaftException;
import com.alipay.sofa.jraft.option.LogManagerOptions;
import com.alipay.sofa.jraft.option.LogStorageOptions;
import com.alipay.sofa.jraft.option.RaftOptions;
import com.alipay.sofa.jraft.storage.LogManager;
import com.alipay.sofa.jraft.storage.LogStorage;
import com.alipay.sofa.jraft.util.ArrayDeque;
import com.alipay.sofa.jraft.util.LogExceptionHandler;
import com.alipay.sofa.jraft.util.NamedThreadFactory;
import com.alipay.sofa.jraft.util.Requires;
import com.alipay.sofa.jraft.util.Utils;
import com.lmax.disruptor.EventFactory;
import com.lmax.disruptor.EventHandler;
import com.lmax.disruptor.RingBuffer;
import com.lmax.disruptor.dsl.Disruptor;

/**
 * LogManager implementation.
 *
 * @author boyan (boyan@alibaba-inc.com)
 *
 * 2018-Apr-04 4:42:20 PM
 */
public class LogManagerImpl implements LogManager {
    private static final Logger                              LOG                   = LoggerFactory
                                                                                       .getLogger(LogManagerImpl.class);

    private LogStorage                                       logStorage;
    private ConfigurationManager                             configManager;
    private FSMCaller                                        fsmCaller;
    private final ReadWriteLock                              lock                  = new ReentrantReadWriteLock();
    private final Lock                                       writeLock             = this.lock.writeLock();
    private final Lock                                       readLock              = this.lock.readLock();
    private volatile boolean                                 stopped;
    private volatile boolean                                 hasError;
    private long                                             nextWaitId;
    private LogId                                            diskId                = new LogId(0, 0);
    private LogId                                            appliedId             = new LogId(0, 0);
    //TODO  use a lock-free concurrent list instead?
    private ArrayDeque<LogEntry>                             logsInMemory          = new ArrayDeque<>();
    private volatile long                                    firstLogIndex;
    private volatile long                                    lastLogIndex;
    private volatile LogId                                   lastSnapshotId        = new LogId(0, 0);
    private final Map<Long, WaitMeta>                        waitMap               = new HashMap<>();
    private Disruptor<StableClosureEvent>                    disruptor;
    private RingBuffer<StableClosureEvent>                   diskQueue;
    private RaftOptions                                      raftOptions;
    private volatile CountDownLatch                          shutDownLatch;
    private NodeMetrics                                      nodeMetrics;
    private final CopyOnWriteArrayList<LastLogIndexListener> lastLogIndexListeners = new CopyOnWriteArrayList<>();

    private enum EventType {
        OTHER, // other event type.
        RESET, // reset
        TRUNCATE_PREFIX, // truncate log from prefix
        TRUNCATE_SUFFIX, // truncate log from suffix
        SHUTDOWN, LAST_LOG_ID // get last log id
    }

    private static class StableClosureEvent {
        StableClosure done;
        EventType     type;

        void reset() {
            this.done = null;
            this.type = null;
        }
    }

    private static class StableClosureEventFactory implements EventFactory<StableClosureEvent> {

        @Override
        public StableClosureEvent newInstance() {
            return new StableClosureEvent();
        }
    }

    /**
     * Waiter metadata
     * @author boyan (boyan@alibaba-inc.com)
     *
     * 2018-Apr-04 5:05:04 PM
     */
    private static class WaitMeta {
        /** callback when new log come in*/
        onNewLogCallback onNewLog;
        /** callback error code*/
        int              errorCode;
        /** the waiter pass-in argument */
        Object           arg;

        public WaitMeta(final onNewLogCallback onNewLog, final Object arg, final int errorCode) {
            super();
            this.onNewLog = onNewLog;
            this.arg = arg;
            this.errorCode = errorCode;
        }

    }

    @Override
    public void addLastLogIndexListener(final LastLogIndexListener listener) {
        this.lastLogIndexListeners.add(listener);

    }

    @Override
    public void removeLastLogIndexListener(final LastLogIndexListener listener) {
        this.lastLogIndexListeners.remove(listener);
    }

    @Override
<<<<<<< HEAD
        public boolean init(final LogManagerOptions opts) {
            this.writeLock.lock();
            try {
                if (opts.getLogStorage() == null) {
                    LOG.error("Fail to init log manager, log storage is null");
                    return false;
                }
                this.raftOptions = opts.getRaftOptions();
                this.nodeMetrics = opts.getNodeMetrics();
                this.logStorage = opts.getLogStorage();
                this.configManager = opts.getConfigurationManager();

                LogStorageOptions lsOpts = new LogStorageOptions();
                lsOpts.setConfigurationManager(this.configManager);
                lsOpts.setLogEntryCodecFactory(opts.getLogEntryCodecFactory());

                if (!this.logStorage.init(lsOpts)) {
                    LOG.error("Fail to init logStorage");
                    return false;
                }
                this.firstLogIndex = this.logStorage.getFirstLogIndex();
                this.lastLogIndex = this.logStorage.getLastLogIndex();
                this.diskId = new LogId(this.lastLogIndex, getTermFromLogStorage(this.lastLogIndex));
                this.fsmCaller = opts.getFsmCaller();
                this.disruptor = new Disruptor<>(new StableClosureEventFactory(), opts.getDisruptorBufferSize(),
                        new NamedThreadFactory("JRaft-LogManager-Disruptor-", true));
                this.disruptor.handleEventsWith(new StableClosureEventHandler());
                this.disruptor.setDefaultExceptionHandler(new LogExceptionHandler<Object>(this.getClass().getSimpleName(),
                        (event, ex) -> reportError(-1, "LogManager handle event error")));
                this.diskQueue = this.disruptor.getRingBuffer();
                this.disruptor.start();
            } finally {
                this.writeLock.unlock();
            }
            return true;
=======
    public boolean init(final LogManagerOptions opts) {
        this.writeLock.lock();
        try {
            if (opts.getLogStorage() == null) {
                LOG.error("Fail to init log manager, log storage is null");
                return false;
            }
            this.raftOptions = opts.getRaftOptions();
            this.nodeMetrics = opts.getNodeMetrics();
            this.logStorage = opts.getLogStorage();
            this.configManager = opts.getConfigurationManager();

            LogStorageOptions lsOpts = new LogStorageOptions();
            lsOpts.setConfigurationManager(this.configManager);
            lsOpts.setLogEntryCodecFactory(opts.getLogEntryCodecFactory());

            if (!this.logStorage.init(lsOpts)) {
                LOG.error("Fail to init logStorage");
                return false;
            }
            this.firstLogIndex = this.logStorage.getFirstLogIndex();
            this.lastLogIndex = this.logStorage.getLastLogIndex();
            this.diskId = new LogId(this.lastLogIndex, this.logStorage.getTerm(this.lastLogIndex));
            this.fsmCaller = opts.getFsmCaller();
            this.disruptor = new Disruptor<>(new StableClosureEventFactory(), opts.getDisruptorBufferSize(),
                    new NamedThreadFactory("JRaft-LogManager-Disruptor-", true));
            this.disruptor.handleEventsWith(new StableClosureEventHandler());
            this.disruptor.setDefaultExceptionHandler(new LogExceptionHandler<Object>(this.getClass().getSimpleName(),
                    (event, ex) -> reportError(-1, "LogManager handle event error")));
            this.diskQueue = this.disruptor.getRingBuffer();
            this.disruptor.start();
        } finally {
            this.writeLock.unlock();
>>>>>>> df9f5747
        }

    private void stopDiskThread() {
<<<<<<< HEAD
            this.shutDownLatch = new CountDownLatch(1);
            this.diskQueue.publishEvent((event, sequence) -> {
                event.reset();
                event.type = EventType.SHUTDOWN;
            });
        }
=======
        this.shutDownLatch = new CountDownLatch(1);
        this.diskQueue.publishEvent((event, sequence) -> {
            event.reset();
            event.type = EventType.SHUTDOWN;
        });
    }
>>>>>>> df9f5747

    @Override
    public void join() throws InterruptedException {
        if (this.shutDownLatch == null) {
            return;
        }
        this.shutDownLatch.await();
        this.disruptor.shutdown();
    }

    @Override
    public void shutdown() {
        boolean doUnlock = true;
        this.writeLock.lock();
        try {
            if (this.stopped) {
                return;
            }
            this.stopped = true;
            doUnlock = false;
            wakeupAllWaiter(this.writeLock);
        } finally {
            if (doUnlock) {
                this.writeLock.unlock();
            }
        }
        stopDiskThread();
    }

    private void clearMemoryLogs(final LogId id) {
        this.writeLock.lock();
        try {
            int index = 0;
            for (final int size = this.logsInMemory.size(); index < size; index++) {
                final LogEntry entry = this.logsInMemory.get(index);
                if (entry.getId().compareTo(id) > 0) {
                    break;
                }
            }
            if (index > 0) {
                this.logsInMemory.removeRange(0, index);
            }
        } finally {
            this.writeLock.unlock();
        }
    }

    private static class LastLogIdClosure extends StableClosure {

        public LastLogIdClosure() {
            super(null);
        }

        private LogId lastLogId;

        void setLastLogId(final LogId logId) {
            Requires.requireTrue(logId.getIndex() == 0 || logId.getTerm() != 0);
            this.lastLogId = logId;
        }

        private final CountDownLatch latch = new CountDownLatch(1);

        @Override
        public void run(final Status status) {
            this.latch.countDown();
        }

        void await() throws InterruptedException {
            this.latch.await();
        }

    }

    @Override
    public void appendEntries(final List<LogEntry> entries, final StableClosure done) {
        Requires.requireNonNull(done, "done");
        if (this.hasError) {
            entries.clear();
            Utils.runClosureInThread(done, new Status(RaftError.EIO, "Corrupted LogStorage"));
            return;
        }
        boolean doUnlock = true;
        this.writeLock.lock();
        try {
            if (!entries.isEmpty() && !checkAndResolveConflict(entries, done)) {
                entries.clear();
                Utils.runClosureInThread(done, new Status(RaftError.EINTERNAL, "Fail to checkAndResolveConflict."));
                return;
            }
            for (int i = 0; i < entries.size(); i++) {
                final LogEntry entry = entries.get(i);
                // Set checksum after set term and entry type.
                if (this.raftOptions.isEnableLogEntryChecksum()) {
                    entry.setChecksum(entry.checksum());
                }
                if (entry.getType() == EntryType.ENTRY_TYPE_CONFIGURATION) {
                    Configuration oldConf = new Configuration();
                    if (entry.getOldPeers() != null) {
                        oldConf = new Configuration(entry.getOldPeers());
                    }
                    final ConfigurationEntry conf = new ConfigurationEntry(entry.getId(), new Configuration(
                        entry.getPeers()), oldConf);
                    this.configManager.add(conf);
                }
            }
            if (!entries.isEmpty()) {
                done.setFirstLogIndex(entries.get(0).getId().getIndex());
                this.logsInMemory.addAll(entries);
            }
            done.setEntries(entries);
            offerEvent(done, EventType.OTHER);
            doUnlock = false;
            if (!wakeupAllWaiter(this.writeLock)) {
                notifyLastLogIndexListeners();
            }
        } finally {
            if (doUnlock) {
                this.writeLock.unlock();
            }
        }
    }

    private void offerEvent(final StableClosure done, final EventType type) {
            if (this.stopped) {
                Utils.runClosureInThread(done, new Status(RaftError.ESTOP, "Log manager is stopped."));
                return;
            }
            this.diskQueue.publishEvent((event, sequence) -> {
                event.reset();
                event.type = type;
                event.done = done;
            });
        }

    private void notifyLastLogIndexListeners() {
        for (int i = 0; i < this.lastLogIndexListeners.size(); i++) {
            final LastLogIndexListener listener = this.lastLogIndexListeners.get(i);
            if (listener != null) {
                try {
                    listener.onLastLogIndexChanged(this.lastLogIndex);
                } catch (final Exception e) {
                    LOG.error("Fail to notify LastLogIndexListener, listener={}, index={}", listener, this.lastLogIndex);
                }
            }
        }
    }

    private boolean wakeupAllWaiter(final Lock lock) {
<<<<<<< HEAD
            if (this.waitMap.isEmpty()) {
                lock.unlock();
                return false;
            }
            final List<WaitMeta> wms = new ArrayList<>(this.waitMap.values());
            final int errCode = this.stopped ? RaftError.ESTOP.getNumber() : RaftError.SUCCESS.getNumber();
            this.waitMap.clear();
=======
        if (this.waitMap.isEmpty()) {
>>>>>>> df9f5747
            lock.unlock();

            final int waiterCount = wms.size();
            for (int i = 0; i < waiterCount; i++) {
                final WaitMeta wm = wms.get(i);
                wm.errorCode = errCode;
                Utils.runInThread(() -> runOnNewLog(wm));
            }
            return true;
        }

    private LogId appendToStorage(final List<LogEntry> toAppend) {
        LogId lastId = null;
        if (!this.hasError) {
            final long startMs = Utils.monotonicMs();
            final int entriesCount = toAppend.size();
            this.nodeMetrics.recordSize("append-logs-count", entriesCount);
            try {
                int writtenSize = 0;
                for (int i = 0; i < entriesCount; i++) {
                    final LogEntry entry = toAppend.get(i);
                    writtenSize += entry.getData() != null ? entry.getData().remaining() : 0;
                }
                this.nodeMetrics.recordSize("append-logs-bytes", writtenSize);
                final int nAppent = this.logStorage.appendEntries(toAppend);
                if (nAppent != entriesCount) {
                    LOG.error("**Critical error**, fail to appendEntries, nAppent={}, toAppend={}", nAppent,
                        toAppend.size());
                    reportError(RaftError.EIO.getNumber(), "Fail to append log entries");
                }
                if (nAppent > 0) {
                    lastId = toAppend.get(nAppent - 1).getId();
                }
                toAppend.clear();
            } finally {
                this.nodeMetrics.recordLatency("append-logs", Utils.monotonicMs() - startMs);
            }
        }
        return lastId;
    }

    private class AppendBatcher {
        List<StableClosure> storage;
        int                 cap;
        int                 size;
        int                 bufferSize;
        List<LogEntry>      toAppend;
        LogId               lastId;

        public AppendBatcher(final List<StableClosure> storage, final int cap, final List<LogEntry> toAppend,
                             final LogId lastId) {
            super();
            this.storage = storage;
            this.cap = cap;
            this.toAppend = toAppend;
            this.lastId = lastId;
        }

        LogId flush() {
            if (this.size > 0) {
                this.lastId = appendToStorage(this.toAppend);
                for (int i = 0; i < this.size; i++) {
                    this.storage.get(i).getEntries().clear();
                    if (LogManagerImpl.this.hasError) {
                        this.storage.get(i).run(new Status(RaftError.EIO, "Corrupted LogStorage"));
                    } else {
                        this.storage.get(i).run(Status.OK());
                    }
                }
                this.toAppend.clear();
                this.storage.clear();
            }
            this.size = 0;
            this.bufferSize = 0;
            return this.lastId;
        }

        void append(final StableClosure done) {
            if (this.size == this.cap || this.bufferSize >= LogManagerImpl.this.raftOptions.getMaxAppendBufferSize()) {
                flush();
            }
            this.storage.add(done);
            this.size++;
            this.toAppend.addAll(done.getEntries());
            for (final LogEntry entry : done.getEntries()) {
                this.bufferSize += entry.getData() != null ? entry.getData().remaining() : 0;
            }
        }
    }

    private class StableClosureEventHandler implements EventHandler<StableClosureEvent> {
        LogId               lastId  = LogManagerImpl.this.diskId;
        List<StableClosure> storage = new ArrayList<>(256);
        AppendBatcher       ab      = new AppendBatcher(this.storage, 256, new ArrayList<>(),
                                        LogManagerImpl.this.diskId);

        @Override
        public void onEvent(final StableClosureEvent event, final long sequence, final boolean endOfBatch)
                                                                                                          throws Exception {
            if (event.type == EventType.SHUTDOWN) {
                this.lastId = this.ab.flush();
                setDiskId(this.lastId);
                LogManagerImpl.this.shutDownLatch.countDown();
                return;
            }
            final StableClosure done = event.done;

            if (done.getEntries() != null && !done.getEntries().isEmpty()) {
                this.ab.append(done);
            } else {
                this.lastId = this.ab.flush();
                boolean ret = true;
                switch (event.type) {
                    case LAST_LOG_ID:
                        ((LastLogIdClosure) done).setLastLogId(this.lastId.copy());
                        break;
                    case TRUNCATE_PREFIX:
                        long startMs = Utils.monotonicMs();
                        try {
                            final TruncatePrefixClosure tpc = (TruncatePrefixClosure) done;
                            LOG.debug("Truncating storage to firstIndexKept={}", tpc.firstIndexKept);
                            ret = LogManagerImpl.this.logStorage.truncatePrefix(tpc.firstIndexKept);
                        } finally {
                            LogManagerImpl.this.nodeMetrics.recordLatency("truncate-log-prefix", Utils.monotonicMs()
                                                                                                 - startMs);
                        }
                        break;
                    case TRUNCATE_SUFFIX:
                        startMs = Utils.monotonicMs();
                        try {
                            final TruncateSuffixClosure tsc = (TruncateSuffixClosure) done;
                            LOG.warn("Truncating storage to lastIndexKept={}", tsc.lastIndexKept);
                            ret = LogManagerImpl.this.logStorage.truncateSuffix(tsc.lastIndexKept);
                            if (ret) {
                                this.lastId.setIndex(tsc.lastIndexKept);
                                this.lastId.setTerm(tsc.lastTermKept);
                                Requires.requireTrue(this.lastId.getIndex() == 0 || this.lastId.getTerm() != 0);
                            }
                        } finally {
                            LogManagerImpl.this.nodeMetrics.recordLatency("truncate-log-suffix", Utils.monotonicMs()
                                                                                                 - startMs);
                        }
                        break;
                    case RESET:
                        final ResetClosure rc = (ResetClosure) done;
                        LOG.info("Reseting storage to nextLogIndex={}", rc.nextLogIndex);
                        ret = LogManagerImpl.this.logStorage.reset(rc.nextLogIndex);
                        break;
                    default:
                        break;
                }

                if (!ret) {
                    reportError(RaftError.EIO.getNumber(), "Failed operation in LogStorage");
                } else {
                    done.run(Status.OK());
                }
            }
            if (endOfBatch) {
                this.lastId = this.ab.flush();
                setDiskId(this.lastId);
            }
        }

    }

    private void reportError(final int code, final String fmt, final Object... args) {
        this.hasError = true;
        final RaftException error = new RaftException(ErrorType.ERROR_TYPE_LOG);
        error.setStatus(new Status(code, fmt, args));
        this.fsmCaller.onError(error);
    }

    private void setDiskId(final LogId id) {
        LogId clearId;
        this.writeLock.lock();
        try {
            if (id.compareTo(this.diskId) < 0) {
                return;
            }
            this.diskId = id;
            clearId = this.diskId.compareTo(this.appliedId) <= 0 ? this.diskId : this.appliedId;
        } finally {
            this.writeLock.unlock();
        }
        if (clearId != null) {
            clearMemoryLogs(clearId);
        }
    }

    @Override
    public void setSnapshot(final SnapshotMeta meta) {
        LOG.debug("set snapshot: {}", meta);
        this.writeLock.lock();
        try {
            if (meta.getLastIncludedIndex() <= this.lastSnapshotId.getIndex()) {
                return;
            }
            final Configuration conf = new Configuration();
            for (int i = 0; i < meta.getPeersCount(); i++) {
                final PeerId peer = new PeerId();
                peer.parse(meta.getPeers(i));
                conf.addPeer(peer);
            }
            final Configuration oldConf = new Configuration();
            for (int i = 0; i < meta.getOldPeersCount(); i++) {
                final PeerId peer = new PeerId();
                peer.parse(meta.getOldPeers(i));
                oldConf.addPeer(peer);
            }

            final ConfigurationEntry entry = new ConfigurationEntry(new LogId(meta.getLastIncludedIndex(),
                meta.getLastIncludedTerm()), conf, oldConf);
            this.configManager.setSnapshot(entry);
            final long term = unsafeGetTerm(meta.getLastIncludedIndex());
            final long savedLastSnapshotIndex = this.lastSnapshotId.getIndex();

            this.lastSnapshotId.setIndex(meta.getLastIncludedIndex());
            this.lastSnapshotId.setTerm(meta.getLastIncludedTerm());

            if (this.lastSnapshotId.compareTo(this.appliedId) > 0) {
                this.appliedId = this.lastSnapshotId.copy();
            }

            if (term == 0) {
                // last_included_index is larger than last_index
                // FIXME: what if last_included_index is less than first_index?
                truncatePrefix(meta.getLastIncludedIndex() + 1);
            } else if (term == meta.getLastIncludedTerm()) {
                // Truncating log to the index of the last snapshot.
                // We don't truncate log before the last snapshot immediately since
                // some log around last_snapshot_index is probably needed by some
                // followers
                // TODO if there are still be need?
                if (savedLastSnapshotIndex > 0) {
                    truncatePrefix(savedLastSnapshotIndex + 1);
                }
            } else {
                if (!reset(meta.getLastIncludedIndex() + 1)) {
                    LOG.warn("Reset log manager failed, nextLogIndex={}", meta.getLastIncludedIndex() + 1);
                }
            }
        } finally {
            this.writeLock.unlock();
        }

    }

    @Override
    public void clearBufferedLogs() {
        this.writeLock.lock();
        try {
            if (this.lastSnapshotId.getIndex() != 0) {
                truncatePrefix(this.lastSnapshotId.getIndex() + 1);
            }
        } finally {
            this.writeLock.unlock();
        }
    }

    private String descLogsInMemory() {
        final StringBuilder sb = new StringBuilder();
        boolean wasFirst = true;
        for (final LogEntry logEntry : this.logsInMemory) {
            if (!wasFirst) {
                sb.append(",");
            } else {
                wasFirst = false;
            }
            sb.append("<id:(").append(logEntry.getId().getTerm()).append(",").append(logEntry.getId().getIndex())
                .append("),type:").append(logEntry.getType()).append(">");
        }
        return sb.toString();
    }

    protected LogEntry getEntryFromMemory(final long index) {
        LogEntry entry = null;
        if (!this.logsInMemory.isEmpty()) {
            final long firstIndex = this.logsInMemory.peekFirst().getId().getIndex();
            final long lastIndex = this.logsInMemory.peekLast().getId().getIndex();
            if (lastIndex - firstIndex + 1 != this.logsInMemory.size()) {
                throw new IllegalStateException(String.format("lastIndex=%d,firstIndex=%d,logsInMemory=[%s]",
                    lastIndex, firstIndex, descLogsInMemory()));
            }
            if (index >= firstIndex && index <= lastIndex) {
                entry = this.logsInMemory.get((int) (index - firstIndex));
            }
        }
        return entry;
    }

    @Override
    public LogEntry getEntry(final long index) {
        this.readLock.lock();
        try {
            if (index > this.lastLogIndex || index < this.firstLogIndex) {
                return null;
            }
            final LogEntry entry = getEntryFromMemory(index);
            if (entry != null) {
                return entry;
            }
        } finally {
            this.readLock.unlock();
        }
        final LogEntry entry = this.logStorage.getEntry(index);
        if (entry == null) {
<<<<<<< HEAD
            reportError(RaftError.EIO.getNumber(), "Corrupted entry at index=%d, not found", index);
        }
        // Validate checksum
        if (this.raftOptions.isEnableLogEntryChecksum() && entry.isCorrupted()) {
            String msg = String.format("Corrupted entry at index=%d, term=%d, expectecdChecksum=%d, realChecksum=%d",
                index, entry.getId().getTerm(), entry.getChecksum(), entry.checksum());
            // Report error to node and throw exception.
            reportError(RaftError.EIO.getNumber(), msg);
            throw new LogEntryCorrupteddException(msg);
=======
            reportError(RaftError.EIO.getNumber(), "Corrupted entry at index=%d", index);
>>>>>>> df9f5747
        }
        return entry;
    }

    @Override
    public long getTerm(final long index) {
        if (index == 0) {
            return 0;
        }
        this.readLock.lock();
        try {
            // out of range, direct return NULL
            if (index > this.lastLogIndex) {
                return 0;
            }
            // check index equal snapshot_index, return snapshot_term
            if (index == this.lastSnapshotId.getIndex()) {
                return this.lastSnapshotId.getTerm();
            }
            final LogEntry entry = getEntryFromMemory(index);
            if (entry != null) {
                return entry.getId().getTerm();
            }
        } finally {
            this.readLock.unlock();
        }
        return getTermFromLogStorage(index);
    }

    private long getTermFromLogStorage(final long index) {
        LogEntry entry = this.logStorage.getEntry(index);
        if (entry != null) {
            if (this.raftOptions.isEnableLogEntryChecksum() && entry.isCorrupted()) {
                // Report error to node and throw exception.
                String msg = String.format(
                    "The log entry is corrupted, index=%d, term=%d, expectecdChecksum=%d, realChecksum=%d", entry
                        .getId().getIndex(), entry.getId().getTerm(), entry.getChecksum(), entry.checksum());
                reportError(RaftError.EIO.getNumber(), msg);
                throw new LogEntryCorrupteddException(msg);
            }

            return entry.getId().getTerm();
        }
        return 0;
    }

    @Override
    public long getFirstLogIndex() {
        this.readLock.lock();
        try {
            return this.firstLogIndex;
        } finally {
            this.readLock.unlock();
        }
    }

    @Override
    public long getLastLogIndex() {
        return this.getLastLogIndex(false);
    }

    @Override
    public long getLastLogIndex(final boolean isFlush) {
        LastLogIdClosure c;
        this.readLock.lock();
        try {
            if (!isFlush) {
                return this.lastLogIndex;
            } else {
                if (this.lastLogIndex == this.lastSnapshotId.getIndex()) {
                    return this.lastLogIndex;
                }
                c = new LastLogIdClosure();
                offerEvent(c, EventType.LAST_LOG_ID);
            }
        } finally {
            this.readLock.unlock();
        }
        try {
            c.await();
        } catch (final InterruptedException e) {
            Thread.currentThread().interrupt();
            throw new IllegalStateException(e);
        }
        return c.lastLogId.getIndex();
    }

    private long unsafeGetTerm(final long index) {
        if (index == 0) {
            return 0;
        }
        if (index > this.lastLogIndex) {
            return 0;
        }
        final LogId lss = this.lastSnapshotId;
        if (index == lss.getIndex()) {
            return lss.getTerm();
        }
        final LogEntry entry = getEntryFromMemory(index);
        if (entry != null) {
            return entry.getId().getTerm();
        }
        return getTermFromLogStorage(index);
    }

    @Override
    public LogId getLastLogId(final boolean isFlush) {
        LastLogIdClosure c;
        this.readLock.lock();
        try {
            if (!isFlush) {
                if (this.lastLogIndex >= this.firstLogIndex) {
                    return new LogId(this.lastLogIndex, unsafeGetTerm(this.lastLogIndex));
                }
                return this.lastSnapshotId;
            } else {
                if (this.lastLogIndex == this.lastSnapshotId.getIndex()) {
                    return this.lastSnapshotId;
                }
                c = new LastLogIdClosure();
                offerEvent(c, EventType.LAST_LOG_ID);
            }
        } finally {
            this.readLock.unlock();
        }
        try {
            c.await();
        } catch (final InterruptedException e) {
            Thread.currentThread().interrupt();
            throw new IllegalStateException(e);
        }
        return c.lastLogId;
    }

    private static class TruncatePrefixClosure extends StableClosure {
        long firstIndexKept;

        public TruncatePrefixClosure(final long firstIndexKept) {
            super(null);
            this.firstIndexKept = firstIndexKept;
        }

        @Override
        public void run(final Status status) {

        }

    }

    private static class TruncateSuffixClosure extends StableClosure {
        long lastIndexKept;
        long lastTermKept;

        public TruncateSuffixClosure(final long lastIndexKept, final long lastTermKept) {
            super(null);
            this.lastIndexKept = lastIndexKept;
            this.lastTermKept = lastTermKept;
        }

        @Override
        public void run(final Status status) {

        }

    }

    private static class ResetClosure extends StableClosure {
        long nextLogIndex;

        public ResetClosure(final long nextLogIndex) {
            super(null);
            this.nextLogIndex = nextLogIndex;
        }

        @Override
        public void run(final Status status) {

        }
    }

    private boolean truncatePrefix(final long firstIndexKept) {
        int index = 0;
        for (final int size = this.logsInMemory.size(); index < size; index++) {
            final LogEntry entry = this.logsInMemory.get(index);
            if (entry.getId().getIndex() >= firstIndexKept) {
                break;
            }
        }
        if (index > 0) {
            this.logsInMemory.removeRange(0, index);
        }

        // TODO  maybe it's fine here
        Requires.requireTrue(firstIndexKept >= this.firstLogIndex,
            "Try to truncate logs before %d, but the firstLogIndex is %d", firstIndexKept, this.firstLogIndex);

        this.firstLogIndex = firstIndexKept;
        if (firstIndexKept > this.lastLogIndex) {
            // The entry log is dropped
            this.lastLogIndex = firstIndexKept - 1;
        }
        LOG.debug("Truncate prefix, firstIndexKept is :{}", firstIndexKept);
        this.configManager.truncatePrefix(firstIndexKept);
        final TruncatePrefixClosure c = new TruncatePrefixClosure(firstIndexKept);
        offerEvent(c, EventType.TRUNCATE_PREFIX);
        return true;
    }

    private boolean reset(final long nextLogIndex) {
        this.writeLock.lock();
        try {
            this.logsInMemory = new ArrayDeque<>();
            this.firstLogIndex = nextLogIndex;
            this.lastLogIndex = nextLogIndex - 1;
            this.configManager.truncatePrefix(this.firstLogIndex);
            this.configManager.truncateSuffix(this.lastLogIndex);
            final ResetClosure c = new ResetClosure(nextLogIndex);
            offerEvent(c, EventType.RESET);
            return true;
        } finally {
            this.writeLock.unlock();
        }
    }

    private void unsafeTruncateSuffix(final long lastIndexKept) {
        if (lastIndexKept < this.appliedId.getIndex()) {
            LOG.error("FATAL ERROR: Can't truncate logs before appliedId={}, lastIndexKept={}", this.appliedId,
                lastIndexKept);
            return;
        }
        while (!this.logsInMemory.isEmpty()) {
            final LogEntry entry = this.logsInMemory.peekLast();
            if (entry.getId().getIndex() > lastIndexKept) {
                this.logsInMemory.pollLast();
            } else {
                break;
            }
        }
        this.lastLogIndex = lastIndexKept;
        final long lastTermKept = unsafeGetTerm(lastIndexKept);
        Requires.requireTrue(this.lastLogIndex == 0 || lastTermKept != 0);
        LOG.debug("Truncate suffix :{}", lastIndexKept);
        this.configManager.truncateSuffix(lastIndexKept);
        final TruncateSuffixClosure c = new TruncateSuffixClosure(lastIndexKept, lastTermKept);
        offerEvent(c, EventType.TRUNCATE_SUFFIX);
    }

    @SuppressWarnings("NonAtomicOperationOnVolatileField")
    private boolean checkAndResolveConflict(final List<LogEntry> entries, final StableClosure done) {
        final LogEntry firstLogEntry = ArrayDeque.peekFirst(entries);
        if (firstLogEntry.getId().getIndex() == 0) {
            // Node is currently the leader and |entries| are from the user who
            // don't know the correct indexes the logs should assign to. So we have
            // to assign indexes to the appending entries
            for (int i = 0; i < entries.size(); i++) {
                entries.get(i).getId().setIndex(++this.lastLogIndex);
            }
            return true;
        } else {
            // Node is currently a follower and |entries| are from the leader. We
            // should check and resolve the conflicts between the local logs and
            // |entries|
            if (firstLogEntry.getId().getIndex() > this.lastLogIndex + 1) {
                Utils.runClosureInThread(done, new Status(RaftError.EINVAL,
                    "There's gap between first_index=%d and last_log_index=%d", firstLogEntry.getId().getIndex(),
                    this.lastLogIndex));
                return false;
            }
            final long appliedIndex = this.appliedId.getIndex();
            final LogEntry lastLogEntry = ArrayDeque.peekLast(entries);
            if (lastLogEntry.getId().getIndex() <= appliedIndex) {
                LOG.warn(
                    "Received entries of which the lastLog={} is not greater than appliedIndex={}, return immediately with nothing changed.",
                    lastLogEntry.getId().getIndex(), appliedIndex);
                return false;
            }
            if (firstLogEntry.getId().getIndex() == this.lastLogIndex + 1) {
                // fast path
                this.lastLogIndex = lastLogEntry.getId().getIndex();
            } else {
                // Appending entries overlap the local ones. We should find if there
                // is a conflicting index from which we should truncate the local
                // ones.
                int conflictingIndex = 0;
                for (; conflictingIndex < entries.size(); conflictingIndex++) {
                    if (unsafeGetTerm(entries.get(conflictingIndex).getId().getIndex()) != entries
                        .get(conflictingIndex).getId().getTerm()) {
                        break;
                    }
                }
                if (conflictingIndex != entries.size()) {
                    if (entries.get(conflictingIndex).getId().getIndex() <= this.lastLogIndex) {
                        // Truncate all the conflicting entries to make local logs
                        // consensus with the leader.
                        unsafeTruncateSuffix(entries.get(conflictingIndex).getId().getIndex() - 1);
                    }
                    this.lastLogIndex = lastLogEntry.getId().getIndex();
                } // else this is a duplicated AppendEntriesRequest, we have
                  // nothing to do besides releasing all the entries
                if (conflictingIndex > 0) {
                    // Remove duplication
                    entries.subList(0, conflictingIndex).clear();
                }
            }
            return true;
        }
    }

    @Override
    public ConfigurationEntry getConfiguration(final long index) {
        this.readLock.lock();
        try {
            return this.configManager.get(index);
        } finally {
            this.readLock.unlock();
        }
    }

    @Override
    public ConfigurationEntry checkAndSetConfiguration(final ConfigurationEntry current) {
        if (current == null) {
            return null;
        }
        this.readLock.lock();
        try {
            final ConfigurationEntry lastConf = this.configManager.getLastConfiguration();
            if (lastConf != null && !lastConf.isEmpty() && !current.getId().equals(lastConf.getId())) {
                return lastConf;
            }
        } finally {
            this.readLock.unlock();
        }
        return current;
    }

    @Override
    public long wait(final long expectedLastLogIndex, final onNewLogCallback cb, final Object arg) {
        final WaitMeta wm = new WaitMeta(cb, arg, 0);
        return notifyOnNewLog(expectedLastLogIndex, wm);
    }

    private long notifyOnNewLog(final long expectedLastLogIndex, final WaitMeta wm) {
<<<<<<< HEAD
            this.writeLock.lock();
            try {
                if (expectedLastLogIndex != this.lastLogIndex || this.stopped) {
                    wm.errorCode = this.stopped ? RaftError.ESTOP.getNumber() : 0;
                    Utils.runInThread(() -> runOnNewLog(wm));
                    return 0L;
                }
                if (this.nextWaitId == 0) { //skip 0
                    ++this.nextWaitId;
                }
                final long waitId = this.nextWaitId++;
                this.waitMap.put(waitId, wm);
                return waitId;
            } finally {
                this.writeLock.unlock();
            }
=======
        this.writeLock.lock();
        try {
            if (expectedLastLogIndex != this.lastLogIndex || this.stopped) {
                wm.errorCode = this.stopped ? RaftError.ESTOP.getNumber() : 0;
                Utils.runInThread(() -> runOnNewLog(wm));
                return 0L;
            }
            if (this.nextWaitId == 0) { //skip 0
                ++this.nextWaitId;
            }
            final long waitId = this.nextWaitId++;
            this.waitMap.put(waitId, wm);
            return waitId;
        } finally {
            this.writeLock.unlock();
>>>>>>> df9f5747
        }

    @Override
    public boolean removeWaiter(final long id) {
        this.writeLock.lock();
        try {
            return this.waitMap.remove(id) != null;
        } finally {
            this.writeLock.unlock();
        }
    }

    @Override
    public void setAppliedId(final LogId appliedId) {
        LogId clearId;
        this.writeLock.lock();
        try {
            if (appliedId.compareTo(this.appliedId) < 0) {
                return;
            }
            this.appliedId = appliedId.copy();
            clearId = this.diskId.compareTo(this.appliedId) <= 0 ? this.diskId : this.appliedId;
        } finally {
            this.writeLock.unlock();
        }
        if (clearId != null) {
            clearMemoryLogs(clearId);
        }
    }

    void runOnNewLog(final WaitMeta wm) {
        wm.onNewLog.onNewLog(wm.arg, wm.errorCode);
    }

    @Override
    public Status checkConsistency() {
        this.readLock.lock();
        try {
            Requires.requireTrue(this.firstLogIndex > 0);
            Requires.requireTrue(this.lastLogIndex >= 0);
            if (this.lastSnapshotId.equals(new LogId(0, 0))) {
                if (this.firstLogIndex == 1) {
                    return Status.OK();
                }
                return new Status(RaftError.EIO, "Missing logs in (0, %d)", this.firstLogIndex);
            } else {
                if (this.lastSnapshotId.getIndex() >= this.firstLogIndex - 1
                    && this.lastSnapshotId.getIndex() <= this.lastLogIndex) {
                    return Status.OK();
                }
                return new Status(RaftError.EIO, "There's a gap between snapshot={%d, %d} and log=[%d, %d] ",
                    this.lastSnapshotId.toString(), this.lastSnapshotId.getTerm(), this.firstLogIndex,
                    this.lastLogIndex);
            }
        } finally {
            this.readLock.unlock();
        }
    }
}<|MERGE_RESOLUTION|>--- conflicted
+++ resolved
@@ -155,43 +155,6 @@
     }
 
     @Override
-<<<<<<< HEAD
-        public boolean init(final LogManagerOptions opts) {
-            this.writeLock.lock();
-            try {
-                if (opts.getLogStorage() == null) {
-                    LOG.error("Fail to init log manager, log storage is null");
-                    return false;
-                }
-                this.raftOptions = opts.getRaftOptions();
-                this.nodeMetrics = opts.getNodeMetrics();
-                this.logStorage = opts.getLogStorage();
-                this.configManager = opts.getConfigurationManager();
-
-                LogStorageOptions lsOpts = new LogStorageOptions();
-                lsOpts.setConfigurationManager(this.configManager);
-                lsOpts.setLogEntryCodecFactory(opts.getLogEntryCodecFactory());
-
-                if (!this.logStorage.init(lsOpts)) {
-                    LOG.error("Fail to init logStorage");
-                    return false;
-                }
-                this.firstLogIndex = this.logStorage.getFirstLogIndex();
-                this.lastLogIndex = this.logStorage.getLastLogIndex();
-                this.diskId = new LogId(this.lastLogIndex, getTermFromLogStorage(this.lastLogIndex));
-                this.fsmCaller = opts.getFsmCaller();
-                this.disruptor = new Disruptor<>(new StableClosureEventFactory(), opts.getDisruptorBufferSize(),
-                        new NamedThreadFactory("JRaft-LogManager-Disruptor-", true));
-                this.disruptor.handleEventsWith(new StableClosureEventHandler());
-                this.disruptor.setDefaultExceptionHandler(new LogExceptionHandler<Object>(this.getClass().getSimpleName(),
-                        (event, ex) -> reportError(-1, "LogManager handle event error")));
-                this.diskQueue = this.disruptor.getRingBuffer();
-                this.disruptor.start();
-            } finally {
-                this.writeLock.unlock();
-            }
-            return true;
-=======
     public boolean init(final LogManagerOptions opts) {
         this.writeLock.lock();
         try {
@@ -214,7 +177,7 @@
             }
             this.firstLogIndex = this.logStorage.getFirstLogIndex();
             this.lastLogIndex = this.logStorage.getLastLogIndex();
-            this.diskId = new LogId(this.lastLogIndex, this.logStorage.getTerm(this.lastLogIndex));
+            this.diskId = new LogId(this.lastLogIndex, getTermFromLogStorage(this.lastLogIndex));
             this.fsmCaller = opts.getFsmCaller();
             this.disruptor = new Disruptor<>(new StableClosureEventFactory(), opts.getDisruptorBufferSize(),
                     new NamedThreadFactory("JRaft-LogManager-Disruptor-", true));
@@ -225,25 +188,17 @@
             this.disruptor.start();
         } finally {
             this.writeLock.unlock();
->>>>>>> df9f5747
-        }
+        }
+        return true;
+    }
 
     private void stopDiskThread() {
-<<<<<<< HEAD
-            this.shutDownLatch = new CountDownLatch(1);
-            this.diskQueue.publishEvent((event, sequence) -> {
-                event.reset();
-                event.type = EventType.SHUTDOWN;
-            });
-        }
-=======
         this.shutDownLatch = new CountDownLatch(1);
         this.diskQueue.publishEvent((event, sequence) -> {
             event.reset();
             event.type = EventType.SHUTDOWN;
         });
     }
->>>>>>> df9f5747
 
     @Override
     public void join() throws InterruptedException {
@@ -367,16 +322,16 @@
     }
 
     private void offerEvent(final StableClosure done, final EventType type) {
-            if (this.stopped) {
-                Utils.runClosureInThread(done, new Status(RaftError.ESTOP, "Log manager is stopped."));
-                return;
-            }
-            this.diskQueue.publishEvent((event, sequence) -> {
-                event.reset();
-                event.type = type;
-                event.done = done;
-            });
-        }
+        if (this.stopped) {
+            Utils.runClosureInThread(done, new Status(RaftError.ESTOP, "Log manager is stopped."));
+            return;
+        }
+        this.diskQueue.publishEvent((event, sequence) -> {
+            event.reset();
+            event.type = type;
+            event.done = done;
+        });
+    }
 
     private void notifyLastLogIndexListeners() {
         for (int i = 0; i < this.lastLogIndexListeners.size(); i++) {
@@ -392,27 +347,23 @@
     }
 
     private boolean wakeupAllWaiter(final Lock lock) {
-<<<<<<< HEAD
-            if (this.waitMap.isEmpty()) {
-                lock.unlock();
-                return false;
-            }
-            final List<WaitMeta> wms = new ArrayList<>(this.waitMap.values());
-            final int errCode = this.stopped ? RaftError.ESTOP.getNumber() : RaftError.SUCCESS.getNumber();
-            this.waitMap.clear();
-=======
         if (this.waitMap.isEmpty()) {
->>>>>>> df9f5747
             lock.unlock();
-
-            final int waiterCount = wms.size();
-            for (int i = 0; i < waiterCount; i++) {
-                final WaitMeta wm = wms.get(i);
-                wm.errorCode = errCode;
-                Utils.runInThread(() -> runOnNewLog(wm));
-            }
-            return true;
-        }
+            return false;
+        }
+        final List<WaitMeta> wms = new ArrayList<>(this.waitMap.values());
+        final int errCode = this.stopped ? RaftError.ESTOP.getNumber() : RaftError.SUCCESS.getNumber();
+        this.waitMap.clear();
+        lock.unlock();
+
+        final int waiterCount = wms.size();
+        for (int i = 0; i < waiterCount; i++) {
+            final WaitMeta wm = wms.get(i);
+            wm.errorCode = errCode;
+            Utils.runInThread(() -> runOnNewLog(wm));
+        }
+        return true;
+    }
 
     private LogId appendToStorage(final List<LogEntry> toAppend) {
         LogId lastId = null;
@@ -710,7 +661,6 @@
         }
         final LogEntry entry = this.logStorage.getEntry(index);
         if (entry == null) {
-<<<<<<< HEAD
             reportError(RaftError.EIO.getNumber(), "Corrupted entry at index=%d, not found", index);
         }
         // Validate checksum
@@ -720,9 +670,6 @@
             // Report error to node and throw exception.
             reportError(RaftError.EIO.getNumber(), msg);
             throw new LogEntryCorrupteddException(msg);
-=======
-            reportError(RaftError.EIO.getNumber(), "Corrupted entry at index=%d", index);
->>>>>>> df9f5747
         }
         return entry;
     }
@@ -1065,24 +1012,6 @@
     }
 
     private long notifyOnNewLog(final long expectedLastLogIndex, final WaitMeta wm) {
-<<<<<<< HEAD
-            this.writeLock.lock();
-            try {
-                if (expectedLastLogIndex != this.lastLogIndex || this.stopped) {
-                    wm.errorCode = this.stopped ? RaftError.ESTOP.getNumber() : 0;
-                    Utils.runInThread(() -> runOnNewLog(wm));
-                    return 0L;
-                }
-                if (this.nextWaitId == 0) { //skip 0
-                    ++this.nextWaitId;
-                }
-                final long waitId = this.nextWaitId++;
-                this.waitMap.put(waitId, wm);
-                return waitId;
-            } finally {
-                this.writeLock.unlock();
-            }
-=======
         this.writeLock.lock();
         try {
             if (expectedLastLogIndex != this.lastLogIndex || this.stopped) {
@@ -1098,8 +1027,8 @@
             return waitId;
         } finally {
             this.writeLock.unlock();
->>>>>>> df9f5747
-        }
+        }
+    }
 
     @Override
     public boolean removeWaiter(final long id) {
