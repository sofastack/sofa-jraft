--- conflicted
+++ resolved
@@ -4,7 +4,7 @@
     <parent>
         <artifactId>jraft-parent</artifactId>
         <groupId>com.alipay.sofa</groupId>
-        <version>1.3.10.bugfix_2</version>
+        <version>1.3.10.bugfix</version>
     </parent>
 
     <artifactId>jraft-extension</artifactId>
@@ -12,11 +12,8 @@
     <name>jraft-extension ${project.version}</name>
     <modules>
         <module>rpc-grpc-impl</module>
-<<<<<<< HEAD
+        <module>bdb-log-storage-impl</module>
         <module>java-log-storage-impl</module>
-=======
-        <module>bdb-log-storage-impl</module>
->>>>>>> b9ce8985
     </modules>
 
 </project>