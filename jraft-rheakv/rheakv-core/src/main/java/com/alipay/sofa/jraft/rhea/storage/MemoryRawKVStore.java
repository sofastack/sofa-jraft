--- conflicted
+++ resolved
@@ -436,13 +436,8 @@
 
             setSuccess(closure, owner);
         } catch (final Exception e) {
-<<<<<<< HEAD
-            LOG.error("Fail to [TRY_LOCK], [{}, {}], {}.", Arrays.toString(key), acquirer, StackTraceUtil.stackTrace(e));
+            LOG.error("Fail to [TRY_LOCK], [{}, {}], {}.", BytesUtil.toHex(key), acquirer, StackTraceUtil.stackTrace(e));
             setCriticalError(closure, "Fail to [TRY_LOCK]", e);
-=======
-            LOG.error("Fail to [TRY_LOCK], [{}, {}], {}.", BytesUtil.toHex(key), acquirer, StackTraceUtil.stackTrace(e));
-            setFailure(closure, "Fail to [TRY_LOCK]");
->>>>>>> f20970e1
         } finally {
             timeCtx.stop();
         }
@@ -515,13 +510,8 @@
 
             setSuccess(closure, owner);
         } catch (final Exception e) {
-<<<<<<< HEAD
-            LOG.error("Fail to [RELEASE_LOCK], [{}], {}.", Arrays.toString(key), StackTraceUtil.stackTrace(e));
+            LOG.error("Fail to [RELEASE_LOCK], [{}], {}.", BytesUtil.toHex(key), StackTraceUtil.stackTrace(e));
             setCriticalError(closure, "Fail to [RELEASE_LOCK]", e);
-=======
-            LOG.error("Fail to [RELEASE_LOCK], [{}], {}.", BytesUtil.toHex(key), StackTraceUtil.stackTrace(e));
-            setFailure(closure, "Fail to [RELEASE_LOCK]");
->>>>>>> f20970e1
         } finally {
             timeCtx.stop();
         }
@@ -552,13 +542,8 @@
             this.defaultDB.remove(key);
             setSuccess(closure, Boolean.TRUE);
         } catch (final Exception e) {
-<<<<<<< HEAD
-            LOG.error("Fail to [DELETE], [{}], {}.", Arrays.toString(key), StackTraceUtil.stackTrace(e));
+            LOG.error("Fail to [DELETE], [{}], {}.", BytesUtil.toHex(key), StackTraceUtil.stackTrace(e));
             setCriticalError(closure, "Fail to [DELETE]", e);
-=======
-            LOG.error("Fail to [DELETE], [{}], {}.", BytesUtil.toHex(key), StackTraceUtil.stackTrace(e));
-            setFailure(closure, "Fail to [DELETE]");
->>>>>>> f20970e1
         } finally {
             timeCtx.stop();
         }
