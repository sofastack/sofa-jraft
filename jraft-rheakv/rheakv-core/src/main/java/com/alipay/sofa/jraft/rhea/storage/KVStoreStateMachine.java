--- conflicted
+++ resolved
@@ -207,13 +207,8 @@
                 this.rawKVStore.initFencingToken(parentKey, splitKey);
                 this.storeEngine.doSplit(currentRegionId, newRegionId, splitKey, closure);
             } catch (final Exception e) {
-<<<<<<< HEAD
                 LOG.error("Fail to split, regionId={}, newRegionId={}, splitKey={}.", currentRegionId, newRegionId,
-                    Arrays.toString(splitKey));
-=======
-                LOG.error("Fail to split, regionId={}, newRegionId={}, splitKey={}.", regionIds.getKey(),
-                    regionIds.getValue(), BytesUtil.toHex(splitKey));
->>>>>>> f20970e1
+                    BytesUtil.toHex(splitKey));
                 if (closure != null) {
                     // closure is null on follower node
                     closure.setError(Errors.STORAGE_ERROR);
